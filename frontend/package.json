{
  "name": "pld-agile-frontend",
  "version": "0.0.1",
  "private": true,
  "scripts": {
    "dev": "vite",
    "build": "vite build",
    "preview": "vite preview"
  },
  "dependencies": {
    "@radix-ui/react-dialog": "^1.1.15",
<<<<<<< HEAD
    "@radix-ui/react-dropdown-menu": "^2.1.16",
    "@radix-ui/react-select": "^2.2.6",
=======
    "@radix-ui/react-scroll-area": "^1.2.10",
>>>>>>> e65e6bab
    "@radix-ui/react-separator": "^1.1.7",
    "@radix-ui/react-slot": "^1.2.3",
    "@radix-ui/react-tabs": "^1.1.13",
    "@radix-ui/react-tooltip": "^1.2.8",
    "@types/leaflet": "^1.9.20",
    "class-variance-authority": "^0.7.1",
    "clsx": "^2.1.1",
    "leaflet": "^1.9.4",
    "leaflet.markercluster": "^1.5.3",
    "lucide-react": "^0.544.0",
    "react": "18.2.0",
    "react-dom": "18.2.0",
    "react-leaflet": "^4.2.1",
    "react-leaflet-cluster": "^3.1.1",
    "react-router-dom": "^7.9.3",
    "tailwind-merge": "^3.3.1"
  },
  "devDependencies": {
    "@types/node": "^24.7.0",
    "@types/react": "^18.3.12",
    "@types/react-dom": "^18.3.1",
    "@vitejs/plugin-react": "^4.3.1",
    "autoprefixer": "^10.4.20",
    "postcss": "^8.4.47",
    "tailwindcss": "^3.4.13",
    "tailwindcss-animate": "^1.0.7",
    "typescript": "^5.6.3",
    "vite": "^5.4.8"
  }
}<|MERGE_RESOLUTION|>--- conflicted
+++ resolved
@@ -9,12 +9,9 @@
   },
   "dependencies": {
     "@radix-ui/react-dialog": "^1.1.15",
-<<<<<<< HEAD
     "@radix-ui/react-dropdown-menu": "^2.1.16",
+    "@radix-ui/react-scroll-area": "^1.2.10",
     "@radix-ui/react-select": "^2.2.6",
-=======
-    "@radix-ui/react-scroll-area": "^1.2.10",
->>>>>>> e65e6bab
     "@radix-ui/react-separator": "^1.1.7",
     "@radix-ui/react-slot": "^1.2.3",
     "@radix-ui/react-tabs": "^1.1.13",
