--- conflicted
+++ resolved
@@ -9,11 +9,8 @@
   },
   "dependencies": {
     "@radix-ui/react-dialog": "^1.1.15",
-<<<<<<< HEAD
     "@radix-ui/react-scroll-area": "^1.2.10",
-=======
     "@radix-ui/react-select": "^2.2.6",
->>>>>>> b8ecd439
     "@radix-ui/react-separator": "^1.1.7",
     "@radix-ui/react-slot": "^1.2.3",
     "@radix-ui/react-tabs": "^1.1.13",
