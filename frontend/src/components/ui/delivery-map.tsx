// DeliveryMap.tsx
import { MapContainer, TileLayer, Marker, Popup, Polyline, useMapEvents } from 'react-leaflet';
import L from 'leaflet';
import { useState } from 'react';
<<<<<<< HEAD
import {
  DropdownMenu,
  DropdownMenuContent,
  DropdownMenuItem,
  DropdownMenuLabel,
  DropdownMenuSeparator,
} from './dropdown-menu';
import { Package, Building2, Clipboard, X } from 'lucide-react';
=======
>>>>>>> 8b1e65f9
import 'leaflet/dist/leaflet.css';
import 'leaflet.markercluster/dist/MarkerCluster.css';
import 'leaflet.markercluster/dist/MarkerCluster.Default.css';

const mapStyles = `
:root {
    --map-tiles-filter: brightness(0.6) invert(1) contrast(3) hue-rotate(200deg) saturate(0.3) brightness(0.7);
}

.dark .map-tiles {
    filter: var(--map-tiles-filter, none);
}

.light .map-tiles {
    filter: none !important;
}
`;

// Inject styles
if (typeof document !== 'undefined') {
  const styleElement = document.createElement('style');
  styleElement.textContent = mapStyles;
  if (!document.head.querySelector('style[data-map-dark-mode]')) {
    styleElement.setAttribute('data-map-dark-mode', 'true');
    document.head.appendChild(styleElement);
  }
}

export interface DeliveryPoint {
  id: string;
  position: [number, number]; // [lat, lng]
  address?: string;
  type: 'pickup' | 'delivery' | 'courier' | 'default';
  status?: 'pending' | 'in-progress' | 'completed' | 'active';
  deliveryId?: string; // To link pickup and delivery points together
  isHighlighted?: boolean; // NEW: For highlighting functionality
}

export interface RoadSegment {
  start: [number, number]; // [lat, lng]
  end: [number, number]; // [lat, lng]
  street_name?: string;
}

const createCircularIcon = (
  backgroundColor: string, 
  icon: string, 
  textColor: string = 'white',
  size: number = 40,
  isHighlighted: boolean = false
): L.DivIcon => {
  // Add highlight effects when highlighted
  const highlightStyles = isHighlighted ? `
    border: 4px solid #fbbf24 !important;
    box-shadow: 0 0 20px rgba(251, 191, 36, 0.8), 0 4px 8px rgba(0,0,0,0.3) !important;
    animation: pulse-highlight 2s infinite;
  ` : '';

  return L.divIcon({
    html: `
      <div style="
        background-color: ${backgroundColor};
        width: ${size}px;
        height: ${size}px;
        border-radius: 50%;
        border: 3px solid white;
        box-shadow: 0 4px 8px rgba(0,0,0,0.3);
        display: flex;
        align-items: center;
        justify-content: center;
        font-size: ${Math.floor(size * 0.45)}px;
        color: ${textColor};
        font-weight: bold;
        ${highlightStyles}
      ">
        ${icon}
      </div>
      ${isHighlighted ? `
        <style>
          @keyframes pulse-highlight {
            0% { transform: scale(1); }
            50% { transform: scale(1.1); }
            100% { transform: scale(1); }
          }
        </style>
      ` : ''}
    `,
    className: 'custom-circular-marker',
    iconSize: [size, size],
    iconAnchor: [size/2, size/2],
    popupAnchor: [0, -size/2]
  });
};

const getIcon = (type: DeliveryPoint['type'], isHighlighted: boolean = false): L.DivIcon => {
  const iconConfigs = {
    pickup: { color: '#ef4444', icon: '📦', size: 40 },
    delivery: { color: '#3b82f6', icon: '🏢', size: 40 }, 
    courier: { color: '#22c55e', icon: '🚴', size: 40 },
    default: { color: '#ff7b00ff', icon: '●', size: 15 },
  };
  
  const config = iconConfigs[type];
  return createCircularIcon(config.color, config.icon, 'white', config.size, isHighlighted);
};

// Minimal helper to listen to Leaflet right-clicks
function MapRightClickHandler({ onContextMenu }: { onContextMenu: (e: L.LeafletMouseEvent) => void }) {
  useMapEvents({
    contextmenu: (e) => {
      // Prevent the browser native context menu
      e.originalEvent?.preventDefault?.();
      onContextMenu(e);
    },
  });
  return null;
}

interface DeliveryMapProps {
  points?: DeliveryPoint[];
  roadSegments?: RoadSegment[];
  center?: [number, number];
  zoom?: number;
  height?: number | string;
  showRoadNetwork?: boolean; // Show the road network from XML
  showSegmentLabels?: boolean; // show numbered labels on segments
  onPointClick?: (p: DeliveryPoint) => void;
  routes?: {
    id: string;
    color?: string;
    positions: [number, number][];
  }[];
  onCreateRequestFromCoords?: (
    pickup: [number, number],
    delivery: [number, number]
  ) => Promise<void> | void;
}

export default function DeliveryMap({
  points = [],
  roadSegments = [],
  center = [48.8566, 2.3522],
  zoom = 13,
  height = 500,
  showRoadNetwork = false, // Show road network by default
  onPointClick,
  routes = [],
  showSegmentLabels = true,
  onCreateRequestFromCoords,
}: DeliveryMapProps) {
  // State for managing highlighted points
  const [highlightedPoints, setHighlightedPoints] = useState<Set<string>>(new Set());

  const style = { height: typeof height === 'number' ? `${height}px` : height, width: '100%' };

<<<<<<< HEAD
  // Context menu state (screen position + latlng)
  const [ctxMenu, setCtxMenu] = useState<{
    open: boolean;
    x: number;
    y: number;
    latlng?: [number, number];
  }>({ open: false, x: 0, y: 0 });

  // Two-click atomic creation: first set pickup, then set delivery and submit once
  const [pendingPickup, setPendingPickup] = useState<[number, number] | null>(null);

  const handleMapContextMenu = (e: L.LeafletMouseEvent) => {
    setCtxMenu({
      open: true,
      x: e.originalEvent.clientX,
      y: e.originalEvent.clientY,
      latlng: [e.latlng.lat, e.latlng.lng],
    });
=======
  // Component to handle map click events
  function MapClickHandler() {
    useMapEvents({
      click: () => {
        // Clear all highlights when clicking on empty map space
        setHighlightedPoints(new Set());
      }
    });
    return null;
  }

  // Function to extract delivery ID from point ID
  const getDeliveryId = (pointId: string): string | null => {
    // Extract delivery ID from IDs like "pickup-D1" or "delivery-D1"
    const match = pointId.match(/^(pickup|delivery)-(.+)$/);
    return match ? match[2] : null;
  };

  // Handle point click with highlighting logic
  const handlePointClick = (point: DeliveryPoint) => {
    const deliveryId = getDeliveryId(point.id);
    
    if (deliveryId) {
      const pickupId = `pickup-${deliveryId}`;
      const deliveryPointId = `delivery-${deliveryId}`;
      
      // Check if this delivery pair is already highlighted
      const isCurrentlyHighlighted = highlightedPoints.has(pickupId) || highlightedPoints.has(deliveryPointId);
      
      console.log(`🖱️ Clicked on ${point.type} point:`, {
        pointId: point.id,
        deliveryId,
        pickupId,
        deliveryPointId,
        isCurrentlyHighlighted,
        currentHighlights: Array.from(highlightedPoints)
      });
      
      if (isCurrentlyHighlighted) {
        // Remove highlight from this pair (clear all highlights)
        setHighlightedPoints(new Set());
        console.log(`🌟 Removed all highlights`);
      } else {
        // Clear previous highlights and add highlight to this pair only
        const newSet = new Set<string>();
        newSet.add(pickupId);
        newSet.add(deliveryPointId);
        setHighlightedPoints(newSet);
        console.log(`✨ Set highlights for ${deliveryId} only`);
      }
    }
    
    // Call the original click handler if provided
    onPointClick?.(point);
>>>>>>> 8b1e65f9
  };

  // Helper: midpoint between two lat/lngs
  const midpoint = (a: [number, number], b: [number, number]): [number, number] => [(a[0] + b[0]) / 2, (a[1] + b[1]) / 2];

  // create a circular number icon for segments
  const createNumberIcon = (text: string, size = 26): L.DivIcon => {
    return L.divIcon({
      html: `
        <div style="
          background: rgba(16,185,129,0.95);
          color: white;
          width: ${size}px;
          height: ${size}px;
          border-radius: 50%;
          display:flex;
          align-items:center;
          justify-content:center;
          font-size: ${Math.floor(size * 0.5)}px;
          font-weight: 700;
          border: 2px solid white;
          box-shadow: 0 2px 6px rgba(0,0,0,0.3);
        ">` + text + `</div>
      `,
      className: 'segment-number-marker',
      iconSize: [size, size],
      iconAnchor: [size / 2, size / 2],
      popupAnchor: [0, -size / 2],
    });
  };

  // Build labeled positions for all route segments
  const labeledPositions: { pos: [number, number]; index: number; key: string }[] = [];
  if (routes && routes.length > 0) {
    type Seg = { mid: [number, number]; dir: [number, number]; index: number; key: string };
    const allSegments: Seg[] = [];
    for (const r of routes) {
      for (let idx = 0; idx < Math.max(0, r.positions.length - 1); idx++) {
        const start = r.positions[idx];
        const end = r.positions[idx + 1];
        const mid = midpoint(start, end);
  const dx = end[0] - start[0];
  const dy = end[1] - start[1];
        // canonicalize direction so same physical segment has the same canonical direction
        // compare tuples to pick a canonical ordering independent of traversal direction
        const forward = (start[0] < end[0]) || (start[0] === end[0] && start[1] <= end[1]);
        const cdx = forward ? dx : -dx;
        const cdy = forward ? dy : -dy;
        const clen = Math.sqrt(cdx * cdx + cdy * cdy) || 1e-9;
        const canonDir: [number, number] = [cdx / clen, cdy / clen];
        allSegments.push({ mid, dir: canonDir, index: idx + 1, key: `${r.id}-seg-${idx}` });
      }
    }

    // cluster midpoints by proximity (meters)
    const groups: Seg[][] = [];
    const tolMeters = 4; // midpoints closer than this are considered overlapping
    const metersBetween = (a: [number, number], b: [number, number]) => {
      const latAvg = (a[0] + b[0]) / 2;
      const mx = (a[0] - b[0]) * 111320;
      const my = (a[1] - b[1]) * 111320 * Math.cos((latAvg * Math.PI) / 180);
      return Math.sqrt(mx * mx + my * my);
    };

    for (const s of allSegments) {
      let placed = false;
      for (const g of groups) {
        if (metersBetween(g[0].mid, s.mid) <= tolMeters) {
          g.push(s);
          placed = true;
          break;
        }
      }
      if (!placed) groups.push([s]);
    }

    const spacingMeters = 10;
    for (const g of groups) {
      if (g.length === 1) {
        labeledPositions.push({ pos: g[0].mid, index: g[0].index, key: g[0].key });
        continue;
      }
      const m = g.length;
      for (let i = 0; i < m; i++) {
        const s = g[i];
        const offsetMeters = (i - (m - 1) / 2) * spacingMeters;
        const lat = s.mid[0];
        const mperdegLat = 111320;
        const mperdegLng = 111320 * Math.cos((lat * Math.PI) / 180);
        const dLatPerMeter = 1 / mperdegLat;
        const dLngPerMeter = 1 / (mperdegLng || mperdegLat);
        // offset along the perpendicular to the canonical direction so opposite traversals don't cancel
        const normal: [number, number] = [-s.dir[1], s.dir[0]];
        const deltaLat = normal[0] * offsetMeters * dLatPerMeter;
        const deltaLng = normal[1] * offsetMeters * dLngPerMeter;
        labeledPositions.push({ pos: [s.mid[0] + deltaLat, s.mid[1] + deltaLng], index: s.index, key: s.key + `-o${i}` });
      }
    }
  }

  return (
    <>
    <MapContainer center={center} zoom={zoom} style={style}>
<<<<<<< HEAD
      {/* Right-click listener */}
      <MapRightClickHandler onContextMenu={handleMapContextMenu} />
=======
      <MapClickHandler />
>>>>>>> 8b1e65f9
      <TileLayer
        url="https://{s}.basemaps.cartocdn.com/rastertiles/voyager/{z}/{x}/{y}{r}.png"
        attribution='&copy; <a href="https://www.openstreetmap.org/copyright">OpenStreetMap</a> contributors &copy; <a href="https://carto.com/attributions">CARTO</a>'
        className="map-tiles"
      />

      {/* Markers */}
      {points.map((p) => {
        const isHighlighted = highlightedPoints.has(p.id);
        return (
          <Marker
            key={p.id}
            position={p.position}
            icon={getIcon(p.type, isHighlighted)}
            eventHandlers={{
              click: () => handlePointClick(p)
            }}
          >
            <Popup>
              <div>
                <strong>
                  {p.type === 'pickup' ? '📦 Pickup' :
                    p.type === 'delivery'  ? '🏢 Delivery' : 
                    p.type === 'courier'   ? '🚴 Courier' :
                    p.type === 'default'   ? '📍 Map Node' : 'Unknown'}
                </strong>
                {p.address && <div style={{ marginTop: 6 }}>{p.address}</div>}
                {p.status && (
                  <div style={{ marginTop: 6, fontSize: 12 }}>
                    Status: {p.status}
                  </div>
                )}
              </div>
            </Popup>
          </Marker>
        );
      })}

      {/* Connecting lines between highlighted pickup-delivery pairs */}
      {Array.from(highlightedPoints).map(pointId => {
        const deliveryId = getDeliveryId(pointId);
        if (!deliveryId || !pointId.startsWith('pickup-')) return null;
        
        const pickupPoint = points.find(p => p.id === `pickup-${deliveryId}`);
        const deliveryPoint = points.find(p => p.id === `delivery-${deliveryId}`);
        
        if (pickupPoint && deliveryPoint) {
          return (
            <Polyline
              key={`connection-${deliveryId}`}
              positions={[pickupPoint.position, deliveryPoint.position]}
              color="#fbbf24"
              weight={4}
              opacity={0.8}
              dashArray="10, 10"
            />
          );
        }
        return null;
      })}

      {/* Road network from XML map */}
      {showRoadNetwork && roadSegments.map((segment, index) => (
        <Polyline
          key={`road-${index}`}
          positions={[segment.start, segment.end]}
          color="#6b7280"
          weight={5}
          opacity={1}
        />
      ))}

      {/* Computed routes (tours) */}
      {routes.map((r) => (
        <Polyline
          key={`route-${r.id}`}
          positions={r.positions}
          color={r.color ?? '#10b981'}
          weight={5}
          opacity={0.85}
        />
      ))}

      {/* Segment number labels (non-interactive) */}
      {showSegmentLabels && labeledPositions.map((lp) => (
        <Marker key={`seg-label-${lp.key}`} position={lp.pos} icon={createNumberIcon(String(lp.index))} interactive={false} />
      ))}
    </MapContainer>

    {/* Context dropdown menu at cursor position */}
    <DropdownMenu open={ctxMenu.open} onOpenChange={(o) => setCtxMenu((s) => ({ ...s, open: o }))}>
      <DropdownMenuContent
        align="start"
        sideOffset={4}
        // Position absolutely at the cursor using a fixed portal
        style={{ position: 'fixed', left: ctxMenu.x, top: ctxMenu.y, zIndex: 1000 }}
        className="min-w-[14rem] p-2"
        onCloseAutoFocus={(e) => e.preventDefault()}
      >
        <DropdownMenuLabel className="text-xs opacity-70">
          {pendingPickup
            ? `Pickup fixé: ${pendingPickup[0].toFixed(5)}, ${pendingPickup[1].toFixed(5)}`
            : ctxMenu.latlng
              ? `Lat: ${ctxMenu.latlng[0].toFixed(5)}  Lng: ${ctxMenu.latlng[1].toFixed(5)}`
              : 'Position inconnue'}
        </DropdownMenuLabel>
        <DropdownMenuSeparator />
        {pendingPickup === null ? (
          <DropdownMenuItem onClick={() => {
            if (ctxMenu.latlng) {
              setPendingPickup(ctxMenu.latlng);
            }
            setCtxMenu((s)=>({ ...s, open: false }));
          }}>
            <Package />
            Commencer une demande: fixer le pickup ici
          </DropdownMenuItem>
        ) : (
          <DropdownMenuItem onClick={async () => {
            if (ctxMenu.latlng && pendingPickup) {
              try {
                await onCreateRequestFromCoords?.(pendingPickup, ctxMenu.latlng);
              } catch (err) {
                console.error('Create request from coords failed', err);
              } finally {
                setPendingPickup(null);
              }
            }
            setCtxMenu((s)=>({ ...s, open: false }));
          }}>
            <Building2 />
            Terminer la demande: fixer la livraison ici
          </DropdownMenuItem>
        )}
        <DropdownMenuSeparator />
        <DropdownMenuItem onClick={async () => {
          if (ctxMenu.latlng) {
            try {
              await navigator.clipboard.writeText(`${ctxMenu.latlng[0]}, ${ctxMenu.latlng[1]}`);
            } catch (err) {
              console.error('Clipboard error', err);
            }
          }
          setCtxMenu((s)=>({ ...s, open: false }));
        }}>
          <Clipboard />
          Copier les coordonnées
        </DropdownMenuItem>
        <DropdownMenuSeparator />
        {pendingPickup !== null && (
          <DropdownMenuItem onClick={() => { setPendingPickup(null); setCtxMenu((s)=>({ ...s, open: false })); }}>
            <X />
            Annuler la demande en cours
          </DropdownMenuItem>
        )}
      </DropdownMenuContent>
    </DropdownMenu>
    </>
  );
}<|MERGE_RESOLUTION|>--- conflicted
+++ resolved
@@ -2,7 +2,6 @@
 import { MapContainer, TileLayer, Marker, Popup, Polyline, useMapEvents } from 'react-leaflet';
 import L from 'leaflet';
 import { useState } from 'react';
-<<<<<<< HEAD
 import {
   DropdownMenu,
   DropdownMenuContent,
@@ -11,8 +10,6 @@
   DropdownMenuSeparator,
 } from './dropdown-menu';
 import { Package, Building2, Clipboard, X } from 'lucide-react';
-=======
->>>>>>> 8b1e65f9
 import 'leaflet/dist/leaflet.css';
 import 'leaflet.markercluster/dist/MarkerCluster.css';
 import 'leaflet.markercluster/dist/MarkerCluster.Default.css';
@@ -168,7 +165,6 @@
 
   const style = { height: typeof height === 'number' ? `${height}px` : height, width: '100%' };
 
-<<<<<<< HEAD
   // Context menu state (screen position + latlng)
   const [ctxMenu, setCtxMenu] = useState<{
     open: boolean;
@@ -187,7 +183,6 @@
       y: e.originalEvent.clientY,
       latlng: [e.latlng.lat, e.latlng.lng],
     });
-=======
   // Component to handle map click events
   function MapClickHandler() {
     useMapEvents({
@@ -242,7 +237,6 @@
     
     // Call the original click handler if provided
     onPointClick?.(point);
->>>>>>> 8b1e65f9
   };
 
   // Helper: midpoint between two lat/lngs
@@ -346,12 +340,8 @@
   return (
     <>
     <MapContainer center={center} zoom={zoom} style={style}>
-<<<<<<< HEAD
       {/* Right-click listener */}
       <MapRightClickHandler onContextMenu={handleMapContextMenu} />
-=======
-      <MapClickHandler />
->>>>>>> 8b1e65f9
       <TileLayer
         url="https://{s}.basemaps.cartocdn.com/rastertiles/voyager/{z}/{x}/{y}{r}.png"
         attribution='&copy; <a href="https://www.openstreetmap.org/copyright">OpenStreetMap</a> contributors &copy; <a href="https://carto.com/attributions">CARTO</a>'
