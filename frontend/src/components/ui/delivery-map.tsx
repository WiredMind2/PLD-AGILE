--- conflicted
+++ resolved
@@ -1,5 +1,4 @@
 // DeliveryMap.tsx
-<<<<<<< HEAD
 import { useEffect } from 'react';
 import { MapContainer, TileLayer, Marker, Popup, Polyline, useMapEvents, useMap } from 'react-leaflet';
 import L from 'leaflet';
@@ -12,11 +11,6 @@
   DropdownMenuSeparator,
 } from './dropdown-menu';
 import { Package, Building2, Clipboard, X } from 'lucide-react';
-=======
-import { MapContainer, TileLayer, Marker, Popup, Polyline, useMapEvents } from 'react-leaflet';
-import L from 'leaflet';
-import { useState } from 'react';
->>>>>>> 9bf32845
 import 'leaflet/dist/leaflet.css';
 import 'leaflet.markercluster/dist/MarkerCluster.css';
 import 'leaflet.markercluster/dist/MarkerCluster.Default.css';
@@ -121,7 +115,6 @@
   
   const config = iconConfigs[type];
   return createCircularIcon(config.color, config.icon, 'white', config.size, isHighlighted);
-<<<<<<< HEAD
 };
 
 // Minimal helper to listen to Leaflet right-clicks
@@ -161,8 +154,6 @@
     }
   }, [map, level]);
   return null;
-=======
->>>>>>> 9bf32845
 };
 
 interface DeliveryMapProps {
@@ -203,7 +194,6 @@
 
   const style = { height: typeof height === 'number' ? `${height}px` : height, width: '100%' };
 
-<<<<<<< HEAD
   // Context menu state (screen position + latlng)
   const [ctxMenu, setCtxMenu] = useState<{
     open: boolean;
@@ -228,8 +218,6 @@
     });
   };
 
-=======
->>>>>>> 9bf32845
   // Component to handle map click events
   function MapClickHandler() {
     useMapEvents({
@@ -385,7 +373,6 @@
   }
 
   return (
-<<<<<<< HEAD
     <>
       <MapContainer center={center} zoom={zoom} style={style}>
         <MapClickHandler />
@@ -400,19 +387,7 @@
         />
 
       {/* Markers */}
-        {points.map((p) => {
-=======
-    <MapContainer center={center} zoom={zoom} style={style}>
-      <MapClickHandler />
-      <TileLayer
-        url="https://{s}.basemaps.cartocdn.com/rastertiles/voyager/{z}/{x}/{y}{r}.png"
-        attribution='&copy; <a href="https://www.openstreetmap.org/copyright">OpenStreetMap</a> contributors &copy; <a href="https://carto.com/attributions">CARTO</a>'
-        className="map-tiles"
-      />
-
-      {/* Markers */}
       {points.map((p) => {
->>>>>>> 9bf32845
         const isHighlighted = highlightedPoints.has(p.id);
         return (
           <Marker
@@ -441,17 +416,10 @@
             </Popup>
           </Marker>
         );
-<<<<<<< HEAD
-        })}
-
-      {/* Connecting lines between highlighted pickup-delivery pairs */}
-        {Array.from(highlightedPoints).map(pointId => {
-=======
       })}
 
       {/* Connecting lines between highlighted pickup-delivery pairs */}
       {Array.from(highlightedPoints).map(pointId => {
->>>>>>> 9bf32845
         const deliveryId = getDeliveryId(pointId);
         if (!deliveryId || !pointId.startsWith('pickup-')) return null;
         
@@ -471,11 +439,7 @@
           );
         }
         return null;
-<<<<<<< HEAD
-        })}
-=======
       })}
->>>>>>> 9bf32845
 
       {/* Road network from XML map */}
         {showRoadNetwork && roadSegments.map((segment, index) => (
