// DeliveryMap.tsx
<<<<<<< HEAD
import { MapContainer, TileLayer, Marker, Popup, Polyline, useMapEvents } from 'react-leaflet';
import MarkerClusterGroup from 'react-leaflet-cluster';
=======
import { MapContainer, TileLayer, Marker, Popup, Polyline } from 'react-leaflet';
>>>>>>> b401b60a
import L from 'leaflet';
import { useState } from 'react';
import 'leaflet/dist/leaflet.css';
import 'leaflet.markercluster/dist/MarkerCluster.css';
import 'leaflet.markercluster/dist/MarkerCluster.Default.css';

const mapStyles = `
:root {
    --map-tiles-filter: brightness(0.6) invert(1) contrast(3) hue-rotate(200deg) saturate(0.3) brightness(0.7);
}

.dark .map-tiles {
    filter: var(--map-tiles-filter, none);
}

.light .map-tiles {
    filter: none !important;
}
`;

// Inject styles
if (typeof document !== 'undefined') {
  const styleElement = document.createElement('style');
  styleElement.textContent = mapStyles;
  if (!document.head.querySelector('style[data-map-dark-mode]')) {
    styleElement.setAttribute('data-map-dark-mode', 'true');
    document.head.appendChild(styleElement);
  }
}

export interface DeliveryPoint {
  id: string;
  position: [number, number]; // [lat, lng]
  address?: string;
  type: 'pickup' | 'delivery' | 'courier' | 'default';
  status?: 'pending' | 'in-progress' | 'completed' | 'active';
  deliveryId?: string; // To link pickup and delivery points together
  isHighlighted?: boolean; // NEW: For highlighting functionality
}

export interface RoadSegment {
  start: [number, number]; // [lat, lng]
  end: [number, number]; // [lat, lng]
  street_name?: string;
}

const createCircularIcon = (
  backgroundColor: string, 
  icon: string, 
  textColor: string = 'white',
  size: number = 40,
  isHighlighted: boolean = false
): L.DivIcon => {
  // Add highlight effects when highlighted
  const highlightStyles = isHighlighted ? `
    border: 4px solid #fbbf24 !important;
    box-shadow: 0 0 20px rgba(251, 191, 36, 0.8), 0 4px 8px rgba(0,0,0,0.3) !important;
    animation: pulse-highlight 2s infinite;
  ` : '';

  return L.divIcon({
    html: `
      <div style="
        background-color: ${backgroundColor};
        width: ${size}px;
        height: ${size}px;
        border-radius: 50%;
        border: 3px solid white;
        box-shadow: 0 4px 8px rgba(0,0,0,0.3);
        display: flex;
        align-items: center;
        justify-content: center;
        font-size: ${Math.floor(size * 0.45)}px;
        color: ${textColor};
        font-weight: bold;
        ${highlightStyles}
      ">
        ${icon}
      </div>
      ${isHighlighted ? `
        <style>
          @keyframes pulse-highlight {
            0% { transform: scale(1); }
            50% { transform: scale(1.1); }
            100% { transform: scale(1); }
          }
        </style>
      ` : ''}
    `,
    className: 'custom-circular-marker',
    iconSize: [size, size],
    iconAnchor: [size/2, size/2],
    popupAnchor: [0, -size/2]
  });
};

const getIcon = (type: DeliveryPoint['type'], isHighlighted: boolean = false): L.DivIcon => {
  const iconConfigs = {
    pickup: { color: '#ef4444', icon: '📦', size: 40 },
    delivery: { color: '#3b82f6', icon: '🏢', size: 40 }, 
    courier: { color: '#22c55e', icon: '🚴', size: 40 },
    default: { color: '#ff7b00ff', icon: '●', size: 15 },
  };
  
  const config = iconConfigs[type];
  return createCircularIcon(config.color, config.icon, 'white', config.size, isHighlighted);
};

interface DeliveryMapProps {
  points?: DeliveryPoint[];
  roadSegments?: RoadSegment[];
  center?: [number, number];
  zoom?: number;
  height?: number | string;
  showRoadNetwork?: boolean; // Show the road network from XML
  showSegmentLabels?: boolean; // show numbered labels on segments
  onPointClick?: (p: DeliveryPoint) => void;
  routes?: {
    id: string;
    color?: string;
    positions: [number, number][];
  }[];
}

export default function DeliveryMap({
  points = [],
  roadSegments = [],
  center = [48.8566, 2.3522],
  zoom = 13,
  height = 500,
  showRoadNetwork = false, // Show road network by default
  onPointClick,
  routes = [],
  showSegmentLabels = true,
}: DeliveryMapProps) {
  // State for managing highlighted points
  const [highlightedPoints, setHighlightedPoints] = useState<Set<string>>(new Set());

  const style = { height: typeof height === 'number' ? `${height}px` : height, width: '100%' };

  // Component to handle map click events
  function MapClickHandler() {
    useMapEvents({
      click: () => {
        // Clear all highlights when clicking on empty map space
        setHighlightedPoints(new Set());
      }
    });
    return null;
  }

  // Function to extract delivery ID from point ID
  const getDeliveryId = (pointId: string): string | null => {
    // Extract delivery ID from IDs like "pickup-D1" or "delivery-D1"
    const match = pointId.match(/^(pickup|delivery)-(.+)$/);
    return match ? match[2] : null;
  };

  // Handle point click with highlighting logic
  const handlePointClick = (point: DeliveryPoint) => {
    const deliveryId = getDeliveryId(point.id);
    
    if (deliveryId) {
      const pickupId = `pickup-${deliveryId}`;
      const deliveryPointId = `delivery-${deliveryId}`;
      
      // Check if this delivery pair is already highlighted
      const isCurrentlyHighlighted = highlightedPoints.has(pickupId) || highlightedPoints.has(deliveryPointId);
      
      console.log(`🖱️ Clicked on ${point.type} point:`, {
        pointId: point.id,
        deliveryId,
        pickupId,
        deliveryPointId,
        isCurrentlyHighlighted,
        currentHighlights: Array.from(highlightedPoints)
      });
      
      if (isCurrentlyHighlighted) {
        // Remove highlight from this pair (clear all highlights)
        setHighlightedPoints(new Set());
        console.log(`🌟 Removed all highlights`);
      } else {
        // Clear previous highlights and add highlight to this pair only
        const newSet = new Set<string>();
        newSet.add(pickupId);
        newSet.add(deliveryPointId);
        setHighlightedPoints(newSet);
        console.log(`✨ Set highlights for ${deliveryId} only`);
      }
    }
    
    // Call the original click handler if provided
    onPointClick?.(point);
  };

  // Helper: midpoint between two lat/lngs
  const midpoint = (a: [number, number], b: [number, number]): [number, number] => [(a[0] + b[0]) / 2, (a[1] + b[1]) / 2];

  // create a circular number icon for segments
  const createNumberIcon = (text: string, size = 26): L.DivIcon => {
    return L.divIcon({
      html: `
        <div style="
          background: rgba(16,185,129,0.95);
          color: white;
          width: ${size}px;
          height: ${size}px;
          border-radius: 50%;
          display:flex;
          align-items:center;
          justify-content:center;
          font-size: ${Math.floor(size * 0.5)}px;
          font-weight: 700;
          border: 2px solid white;
          box-shadow: 0 2px 6px rgba(0,0,0,0.3);
        ">` + text + `</div>
      `,
      className: 'segment-number-marker',
      iconSize: [size, size],
      iconAnchor: [size / 2, size / 2],
      popupAnchor: [0, -size / 2],
    });
  };

  // Build labeled positions for all route segments
  const labeledPositions: { pos: [number, number]; index: number; key: string }[] = [];
  if (routes && routes.length > 0) {
    type Seg = { mid: [number, number]; dir: [number, number]; index: number; key: string };
    const allSegments: Seg[] = [];
    for (const r of routes) {
      for (let idx = 0; idx < Math.max(0, r.positions.length - 1); idx++) {
        const start = r.positions[idx];
        const end = r.positions[idx + 1];
        const mid = midpoint(start, end);
  const dx = end[0] - start[0];
  const dy = end[1] - start[1];
        // canonicalize direction so same physical segment has the same canonical direction
        // compare tuples to pick a canonical ordering independent of traversal direction
        const forward = (start[0] < end[0]) || (start[0] === end[0] && start[1] <= end[1]);
        const cdx = forward ? dx : -dx;
        const cdy = forward ? dy : -dy;
        const clen = Math.sqrt(cdx * cdx + cdy * cdy) || 1e-9;
        const canonDir: [number, number] = [cdx / clen, cdy / clen];
        allSegments.push({ mid, dir: canonDir, index: idx + 1, key: `${r.id}-seg-${idx}` });
      }
    }

    // cluster midpoints by proximity (meters)
    const groups: Seg[][] = [];
    const tolMeters = 4; // midpoints closer than this are considered overlapping
    const metersBetween = (a: [number, number], b: [number, number]) => {
      const latAvg = (a[0] + b[0]) / 2;
      const mx = (a[0] - b[0]) * 111320;
      const my = (a[1] - b[1]) * 111320 * Math.cos((latAvg * Math.PI) / 180);
      return Math.sqrt(mx * mx + my * my);
    };

    for (const s of allSegments) {
      let placed = false;
      for (const g of groups) {
        if (metersBetween(g[0].mid, s.mid) <= tolMeters) {
          g.push(s);
          placed = true;
          break;
        }
      }
      if (!placed) groups.push([s]);
    }

    const spacingMeters = 10;
    for (const g of groups) {
      if (g.length === 1) {
        labeledPositions.push({ pos: g[0].mid, index: g[0].index, key: g[0].key });
        continue;
      }
      const m = g.length;
      for (let i = 0; i < m; i++) {
        const s = g[i];
        const offsetMeters = (i - (m - 1) / 2) * spacingMeters;
        const lat = s.mid[0];
        const mperdegLat = 111320;
        const mperdegLng = 111320 * Math.cos((lat * Math.PI) / 180);
        const dLatPerMeter = 1 / mperdegLat;
        const dLngPerMeter = 1 / (mperdegLng || mperdegLat);
        // offset along the perpendicular to the canonical direction so opposite traversals don't cancel
        const normal: [number, number] = [-s.dir[1], s.dir[0]];
        const deltaLat = normal[0] * offsetMeters * dLatPerMeter;
        const deltaLng = normal[1] * offsetMeters * dLngPerMeter;
        labeledPositions.push({ pos: [s.mid[0] + deltaLat, s.mid[1] + deltaLng], index: s.index, key: s.key + `-o${i}` });
      }
    }
  }

  return (
    <MapContainer center={center} zoom={zoom} style={style}>
      <MapClickHandler />
      <TileLayer
        url="https://{s}.basemaps.cartocdn.com/rastertiles/voyager/{z}/{x}/{y}{r}.png"
        attribution='&copy; <a href="https://www.openstreetmap.org/copyright">OpenStreetMap</a> contributors &copy; <a href="https://carto.com/attributions">CARTO</a>'
        className="map-tiles"
      />

      {/* Markers */}
      {points.map((p) => {
        const isHighlighted = highlightedPoints.has(p.id);
        return (
          <Marker
            key={p.id}
            position={p.position}
            icon={getIcon(p.type, isHighlighted)}
            eventHandlers={{
              click: () => handlePointClick(p)
            }}
          >
            <Popup>
              <div>
                <strong>
                  {p.type === 'pickup' ? '📦 Pickup' :
                    p.type === 'delivery'  ? '🏢 Delivery' : 
                    p.type === 'courier'   ? '🚴 Courier' :
                    p.type === 'default'   ? '📍 Map Node' : 'Unknown'}
                </strong>
                {p.address && <div style={{ marginTop: 6 }}>{p.address}</div>}
                {p.status && (
                  <div style={{ marginTop: 6, fontSize: 12 }}>
                    Status: {p.status}
                  </div>
                )}
              </div>
            </Popup>
          </Marker>
        );
      })}

      {/* Connecting lines between highlighted pickup-delivery pairs */}
      {Array.from(highlightedPoints).map(pointId => {
        const deliveryId = getDeliveryId(pointId);
        if (!deliveryId || !pointId.startsWith('pickup-')) return null;
        
        const pickupPoint = points.find(p => p.id === `pickup-${deliveryId}`);
        const deliveryPoint = points.find(p => p.id === `delivery-${deliveryId}`);
        
        if (pickupPoint && deliveryPoint) {
          return (
            <Polyline
              key={`connection-${deliveryId}`}
              positions={[pickupPoint.position, deliveryPoint.position]}
              color="#fbbf24"
              weight={4}
              opacity={0.8}
              dashArray="10, 10"
            />
          );
        }
        return null;
      })}

      {/* Road network from XML map */}
      {showRoadNetwork && roadSegments.map((segment, index) => (
        <Polyline
          key={`road-${index}`}
          positions={[segment.start, segment.end]}
          color="#6b7280"
          weight={5}
          opacity={1}
        />
      ))}

      {/* Computed routes (tours) */}
      {routes.map((r) => (
        <Polyline
          key={`route-${r.id}`}
          positions={r.positions}
          color={r.color ?? '#10b981'}
          weight={5}
          opacity={0.85}
        />
      ))}

      {/* Segment number labels (non-interactive) */}
      {showSegmentLabels && labeledPositions.map((lp) => (
        <Marker key={`seg-label-${lp.key}`} position={lp.pos} icon={createNumberIcon(String(lp.index))} interactive={false} />
      ))}
    </MapContainer>
  );
}<|MERGE_RESOLUTION|>--- conflicted
+++ resolved
@@ -1,10 +1,5 @@
 // DeliveryMap.tsx
-<<<<<<< HEAD
 import { MapContainer, TileLayer, Marker, Popup, Polyline, useMapEvents } from 'react-leaflet';
-import MarkerClusterGroup from 'react-leaflet-cluster';
-=======
-import { MapContainer, TileLayer, Marker, Popup, Polyline } from 'react-leaflet';
->>>>>>> b401b60a
 import L from 'leaflet';
 import { useState } from 'react';
 import 'leaflet/dist/leaflet.css';
