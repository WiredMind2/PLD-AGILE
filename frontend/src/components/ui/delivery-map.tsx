// DeliveryMap.tsx
import { MapContainer, TileLayer, Marker, Popup, Polyline, useMapEvents } from 'react-leaflet';
import L from 'leaflet';
<<<<<<< HEAD
import { useState } from 'react';
=======
import React, { useState } from 'react';
>>>>>>> 769712d5
import {
  DropdownMenu,
  DropdownMenuContent,
  DropdownMenuItem,
  DropdownMenuLabel,
  DropdownMenuSeparator,
} from './dropdown-menu';
import { Package, Building2, Clipboard, X } from 'lucide-react';
import 'leaflet/dist/leaflet.css';
import 'leaflet.markercluster/dist/MarkerCluster.css';
import 'leaflet.markercluster/dist/MarkerCluster.Default.css';

const mapStyles = `
:root {
    --map-tiles-filter: brightness(0.6) invert(1) contrast(3) hue-rotate(200deg) saturate(0.3) brightness(0.7);
}

.dark .map-tiles {
    filter: var(--map-tiles-filter, none);
}

.light .map-tiles {
    filter: none !important;
}
`;

// Inject styles
if (typeof document !== 'undefined') {
  const styleElement = document.createElement('style');
  styleElement.textContent = mapStyles;
  if (!document.head.querySelector('style[data-map-dark-mode]')) {
    styleElement.setAttribute('data-map-dark-mode', 'true');
    document.head.appendChild(styleElement);
  }
}

export interface DeliveryPoint {
  id: string;
  position: [number, number]; // [lat, lng]
  address?: string;
  type: 'pickup' | 'delivery' | 'courier' | 'default';
  status?: 'pending' | 'in-progress' | 'completed' | 'active';
  deliveryId?: string; // To link pickup and delivery points together
  isHighlighted?: boolean; // NEW: For highlighting functionality
}

export interface RoadSegment {
  start: [number, number]; // [lat, lng]
  end: [number, number]; // [lat, lng]
  street_name?: string;
}

const createCircularIcon = (
  backgroundColor: string, 
  icon: string, 
  textColor: string = 'white',
  size: number = 40,
  isHighlighted: boolean = false
): L.DivIcon => {
  // Add highlight effects when highlighted
  const highlightStyles = isHighlighted ? `
    border: 4px solid #fbbf24 !important;
    box-shadow: 0 0 20px rgba(251, 191, 36, 0.8), 0 4px 8px rgba(0,0,0,0.3) !important;
    animation: pulse-highlight 2s infinite;
  ` : '';

  return L.divIcon({
    html: `
      <div style="
        background-color: ${backgroundColor};
        width: ${size}px;
        height: ${size}px;
        border-radius: 50%;
        border: 3px solid white;
        box-shadow: 0 4px 8px rgba(0,0,0,0.3);
        display: flex;
        align-items: center;
        justify-content: center;
        font-size: ${Math.floor(size * 0.45)}px;
        color: ${textColor};
        font-weight: bold;
        ${highlightStyles}
      ">
        ${icon}
      </div>
      ${isHighlighted ? `
        <style>
          @keyframes pulse-highlight {
            0% { transform: scale(1); }
            50% { transform: scale(1.1); }
            100% { transform: scale(1); }
          }
        </style>
      ` : ''}
    `,
    className: 'custom-circular-marker',
    iconSize: [size, size],
    iconAnchor: [size/2, size/2],
    popupAnchor: [0, -size/2]
  });
};

const getIcon = (type: DeliveryPoint['type'], isHighlighted: boolean = false): L.DivIcon => {
  const iconConfigs = {
    pickup: { color: '#ef4444', icon: '📦', size: 40 },
    delivery: { color: '#3b82f6', icon: '🏢', size: 40 }, 
    courier: { color: '#22c55e', icon: '🚴', size: 40 },
    default: { color: '#ff7b00ff', icon: '●', size: 15 },
  };
  
  const config = iconConfigs[type];
  return createCircularIcon(config.color, config.icon, 'white', config.size, isHighlighted);
};

// Minimal helper to listen to Leaflet right-clicks
function MapRightClickHandler({ onContextMenu }: { onContextMenu: (e: L.LeafletMouseEvent) => void }) {
  useMapEvents({
    contextmenu: (e) => {
      // Prevent the browser native context menu
      e.originalEvent?.preventDefault?.();
      onContextMenu(e);
    },
  });
  return null;
}

interface DeliveryMapProps {
  points?: DeliveryPoint[];
  roadSegments?: RoadSegment[];
  center?: [number, number];
  zoom?: number;
  height?: number | string;
  showRoadNetwork?: boolean; // Show the road network from XML
  showSegmentLabels?: boolean; // show numbered labels on segments
  onPointClick?: (p: DeliveryPoint) => void;
  routes?: {
    id: string;
    color?: string;
    positions: [number, number][];
  }[];
  onCreateRequestFromCoords?: (
    pickup: [number, number],
    delivery: [number, number]
  ) => Promise<void> | void;
}

export default function DeliveryMap({
  points = [],
  roadSegments = [],
  center = [48.8566, 2.3522],
  zoom = 13,
  height = 500,
  showRoadNetwork = false, // Show road network by default
  onPointClick,
  routes = [],
  showSegmentLabels = true,
  onCreateRequestFromCoords,
}: DeliveryMapProps) {
  // State for managing highlighted points
  const [highlightedPoints, setHighlightedPoints] = useState<Set<string>>(new Set());

  const style = { height: typeof height === 'number' ? `${height}px` : height, width: '100%' };

  // Context menu state (screen position + latlng)
  const [ctxMenu, setCtxMenu] = useState<{
    open: boolean;
    x: number;
    y: number;
    latlng?: [number, number];
  }>({ open: false, x: 0, y: 0 });

  // Two-click atomic creation: first set pickup, then set delivery and submit once
  const [pendingPickup, setPendingPickup] = useState<[number, number] | null>(null);

  const handleMapContextMenu = (e: L.LeafletMouseEvent) => {
    setCtxMenu({
      open: true,
      x: e.originalEvent.clientX,
      y: e.originalEvent.clientY,
      latlng: [e.latlng.lat, e.latlng.lng],
    });
  };

  // Component to handle map click events
  function MapClickHandler() {
    useMapEvents({
      click: () => {
        // Clear all highlights when clicking on empty map space
        setHighlightedPoints(new Set());
      }
    });
    return null;
  }

  // Function to extract delivery ID from point ID
  const getDeliveryId = (pointId: string): string | null => {
    // Extract delivery ID from IDs like "pickup-D1" or "delivery-D1"
    const match = pointId.match(/^(pickup|delivery)-(.+)$/);
    return match ? match[2] : null;
  };

  // Handle point click with highlighting logic
  const handlePointClick = (point: DeliveryPoint) => {
    const deliveryId = getDeliveryId(point.id);
    
    if (deliveryId) {
      const pickupId = `pickup-${deliveryId}`;
      const deliveryPointId = `delivery-${deliveryId}`;
      
      // Check if this delivery pair is already highlighted
      const isCurrentlyHighlighted = highlightedPoints.has(pickupId) || highlightedPoints.has(deliveryPointId);
      
      console.log(`🖱️ Clicked on ${point.type} point:`, {
        pointId: point.id,
        deliveryId,
        pickupId,
        deliveryPointId,
        isCurrentlyHighlighted,
        currentHighlights: Array.from(highlightedPoints)
      });
      
      if (isCurrentlyHighlighted) {
        // Remove highlight from this pair (clear all highlights)
        setHighlightedPoints(new Set());
        console.log(`🌟 Removed all highlights`);
      } else {
        // Clear previous highlights and add highlight to this pair only
        const newSet = new Set<string>();
        newSet.add(pickupId);
        newSet.add(deliveryPointId);
        setHighlightedPoints(newSet);
        console.log(`✨ Set highlights for ${deliveryId} only`);
      }
    }
    
    // Call the original click handler if provided
    onPointClick?.(point);
  };

  // Context menu state (screen position + latlng)
  const [ctxMenu, setCtxMenu] = useState<{
    open: boolean;
    x: number;
    y: number;
    latlng?: [number, number];
  }>({ open: false, x: 0, y: 0 });

  // Two-click atomic creation: first set pickup, then set delivery and submit once
  const [pendingPickup, setPendingPickup] = useState<[number, number] | null>(null);

  const handleMapContextMenu = (e: L.LeafletMouseEvent) => {
    setCtxMenu({
      open: true,
      x: e.originalEvent.clientX,
      y: e.originalEvent.clientY,
      latlng: [e.latlng.lat, e.latlng.lng],
    });
  };

  // Helper: midpoint between two lat/lngs
  const midpoint = (a: [number, number], b: [number, number]): [number, number] => [(a[0] + b[0]) / 2, (a[1] + b[1]) / 2];

  // create a circular number icon for segments
  const createNumberIcon = (text: string, size = 26): L.DivIcon => {
    return L.divIcon({
      html: `
        <div style="
          background: rgba(16,185,129,0.95);
          color: white;
          width: ${size}px;
          height: ${size}px;
          border-radius: 50%;
          display:flex;
          align-items:center;
          justify-content:center;
          font-size: ${Math.floor(size * 0.5)}px;
          font-weight: 700;
          border: 2px solid white;
          box-shadow: 0 2px 6px rgba(0,0,0,0.3);
        ">` + text + `</div>
      `,
      className: 'segment-number-marker',
      iconSize: [size, size],
      iconAnchor: [size / 2, size / 2],
      popupAnchor: [0, -size / 2],
    });
  };

  // Build labeled positions for all route segments
  const labeledPositions: { pos: [number, number]; index: number; key: string }[] = [];
  if (routes && routes.length > 0) {
    type Seg = { mid: [number, number]; dir: [number, number]; index: number; key: string };
    const allSegments: Seg[] = [];
    for (const r of routes) {
      for (let idx = 0; idx < Math.max(0, r.positions.length - 1); idx++) {
        const start = r.positions[idx];
        const end = r.positions[idx + 1];
        const mid = midpoint(start, end);
  const dx = end[0] - start[0];
  const dy = end[1] - start[1];
        // canonicalize direction so same physical segment has the same canonical direction
        // compare tuples to pick a canonical ordering independent of traversal direction
        const forward = (start[0] < end[0]) || (start[0] === end[0] && start[1] <= end[1]);
        const cdx = forward ? dx : -dx;
        const cdy = forward ? dy : -dy;
        const clen = Math.sqrt(cdx * cdx + cdy * cdy) || 1e-9;
        const canonDir: [number, number] = [cdx / clen, cdy / clen];
        allSegments.push({ mid, dir: canonDir, index: idx + 1, key: `${r.id}-seg-${idx}` });
      }
    }

    // cluster midpoints by proximity (meters)
    const groups: Seg[][] = [];
    const tolMeters = 4; // midpoints closer than this are considered overlapping
    const metersBetween = (a: [number, number], b: [number, number]) => {
      const latAvg = (a[0] + b[0]) / 2;
      const mx = (a[0] - b[0]) * 111320;
      const my = (a[1] - b[1]) * 111320 * Math.cos((latAvg * Math.PI) / 180);
      return Math.sqrt(mx * mx + my * my);
    };

    for (const s of allSegments) {
      let placed = false;
      for (const g of groups) {
        if (metersBetween(g[0].mid, s.mid) <= tolMeters) {
          g.push(s);
          placed = true;
          break;
        }
      }
      if (!placed) groups.push([s]);
    }

    const spacingMeters = 10;
    for (const g of groups) {
      if (g.length === 1) {
        labeledPositions.push({ pos: g[0].mid, index: g[0].index, key: g[0].key });
        continue;
      }
      const m = g.length;
      for (let i = 0; i < m; i++) {
        const s = g[i];
        const offsetMeters = (i - (m - 1) / 2) * spacingMeters;
        const lat = s.mid[0];
        const mperdegLat = 111320;
        const mperdegLng = 111320 * Math.cos((lat * Math.PI) / 180);
        const dLatPerMeter = 1 / mperdegLat;
        const dLngPerMeter = 1 / (mperdegLng || mperdegLat);
        // offset along the perpendicular to the canonical direction so opposite traversals don't cancel
        const normal: [number, number] = [-s.dir[1], s.dir[0]];
        const deltaLat = normal[0] * offsetMeters * dLatPerMeter;
        const deltaLng = normal[1] * offsetMeters * dLngPerMeter;
        labeledPositions.push({ pos: [s.mid[0] + deltaLat, s.mid[1] + deltaLng], index: s.index, key: s.key + `-o${i}` });
      }
    }
  }

  return (
    <>
    <MapContainer center={center} zoom={zoom} style={style}>
<<<<<<< HEAD
  <MapClickHandler />
      {/* Right-click listener */}
      <MapRightClickHandler onContextMenu={handleMapContextMenu} />
=======
      {/* Right-click + click listeners */}
      <MapRightClickHandler onContextMenu={handleMapContextMenu} />
      <MapClickHandler />
>>>>>>> 769712d5
      <TileLayer
        url="https://{s}.basemaps.cartocdn.com/rastertiles/voyager/{z}/{x}/{y}{r}.png"
        attribution='&copy; <a href="https://www.openstreetmap.org/copyright">OpenStreetMap</a> contributors &copy; <a href="https://carto.com/attributions">CARTO</a>'
        className="map-tiles"
      />

      {/* Markers */}
      {points.map((p) => {
        const isHighlighted = highlightedPoints.has(p.id);
        return (
          <Marker
            key={p.id}
            position={p.position}
            icon={getIcon(p.type, isHighlighted)}
            eventHandlers={{
              click: () => handlePointClick(p)
            }}
          >
            <Popup>
              <div>
                <strong>
                  {p.type === 'pickup' ? '📦 Pickup' :
                    p.type === 'delivery'  ? '🏢 Delivery' : 
                    p.type === 'courier'   ? '🚴 Courier' :
                    p.type === 'default'   ? '📍 Map Node' : 'Unknown'}
                </strong>
                {p.address && <div style={{ marginTop: 6 }}>{p.address}</div>}
                {p.status && (
                  <div style={{ marginTop: 6, fontSize: 12 }}>
                    Status: {p.status}
                  </div>
                )}
              </div>
            </Popup>
          </Marker>
        );
      })}

      {/* Connecting lines between highlighted pickup-delivery pairs */}
      {Array.from(highlightedPoints).map(pointId => {
        const deliveryId = getDeliveryId(pointId);
        if (!deliveryId || !pointId.startsWith('pickup-')) return null;
        
        const pickupPoint = points.find(p => p.id === `pickup-${deliveryId}`);
        const deliveryPoint = points.find(p => p.id === `delivery-${deliveryId}`);
        
        if (pickupPoint && deliveryPoint) {
          return (
            <Polyline
              key={`connection-${deliveryId}`}
              positions={[pickupPoint.position, deliveryPoint.position]}
              color="#fbbf24"
              weight={4}
              opacity={0.8}
              dashArray="10, 10"
            />
          );
        }
        return null;
      })}

      {/* Road network from XML map */}
      {showRoadNetwork && roadSegments.map((segment, index) => (
        <Polyline
          key={`road-${index}`}
          positions={[segment.start, segment.end]}
          color="#6b7280"
          weight={5}
          opacity={1}
        />
      ))}

      {/* Computed routes (tours) */}
      {routes.map((r) => (
        <Polyline
          key={`route-${r.id}`}
          positions={r.positions}
          color={r.color ?? '#10b981'}
          weight={5}
          opacity={0.85}
        />
      ))}

      {/* Segment number labels (non-interactive) */}
      {showSegmentLabels && labeledPositions.map((lp) => (
        <Marker key={`seg-label-${lp.key}`} position={lp.pos} icon={createNumberIcon(String(lp.index))} interactive={false} />
      ))}
    </MapContainer>

    {/* Context dropdown menu at cursor position */}
<<<<<<< HEAD
    <DropdownMenu open={ctxMenu.open} onOpenChange={(o) => setCtxMenu((s) => ({ ...s, open: o }))}>
=======
    <DropdownMenu open={ctxMenu.open} onOpenChange={(o: boolean) => setCtxMenu((s) => ({ ...s, open: o }))}>
>>>>>>> 769712d5
      <DropdownMenuContent
        align="start"
        sideOffset={4}
        // Position absolutely at the cursor using a fixed portal
        style={{ position: 'fixed', left: ctxMenu.x, top: ctxMenu.y, zIndex: 1000 }}
        className="min-w-[14rem] p-2"
<<<<<<< HEAD
        onCloseAutoFocus={(e) => e.preventDefault()}
=======
  onCloseAutoFocus={(e: React.FocusEvent) => e.preventDefault()}
>>>>>>> 769712d5
      >
        <DropdownMenuLabel className="text-xs opacity-70">
          {pendingPickup
            ? `Pickup fixé: ${pendingPickup[0].toFixed(5)}, ${pendingPickup[1].toFixed(5)}`
            : ctxMenu.latlng
              ? `Lat: ${ctxMenu.latlng[0].toFixed(5)}  Lng: ${ctxMenu.latlng[1].toFixed(5)}`
              : 'Position inconnue'}
        </DropdownMenuLabel>
        <DropdownMenuSeparator />
        {pendingPickup === null ? (
          <DropdownMenuItem onClick={() => {
            if (ctxMenu.latlng) {
              setPendingPickup(ctxMenu.latlng);
            }
            setCtxMenu((s)=>({ ...s, open: false }));
          }}>
            <Package />
            Commencer une demande: fixer le pickup ici
          </DropdownMenuItem>
        ) : (
          <DropdownMenuItem onClick={async () => {
            if (ctxMenu.latlng && pendingPickup) {
              try {
                await onCreateRequestFromCoords?.(pendingPickup, ctxMenu.latlng);
              } catch (err) {
                console.error('Create request from coords failed', err);
              } finally {
                setPendingPickup(null);
              }
            }
            setCtxMenu((s)=>({ ...s, open: false }));
          }}>
            <Building2 />
            Terminer la demande: fixer la livraison ici
          </DropdownMenuItem>
        )}
        <DropdownMenuSeparator />
        <DropdownMenuItem onClick={async () => {
          if (ctxMenu.latlng) {
            try {
              await navigator.clipboard.writeText(`${ctxMenu.latlng[0]}, ${ctxMenu.latlng[1]}`);
            } catch (err) {
              console.error('Clipboard error', err);
            }
          }
          setCtxMenu((s)=>({ ...s, open: false }));
        }}>
          <Clipboard />
          Copier les coordonnées
        </DropdownMenuItem>
        <DropdownMenuSeparator />
        {pendingPickup !== null && (
          <DropdownMenuItem onClick={() => { setPendingPickup(null); setCtxMenu((s)=>({ ...s, open: false })); }}>
            <X />
            Annuler la demande en cours
          </DropdownMenuItem>
        )}
      </DropdownMenuContent>
    </DropdownMenu>
    </>
  );
}<|MERGE_RESOLUTION|>--- conflicted
+++ resolved
@@ -1,11 +1,15 @@
 // DeliveryMap.tsx
 import { MapContainer, TileLayer, Marker, Popup, Polyline, useMapEvents } from 'react-leaflet';
 import L from 'leaflet';
-<<<<<<< HEAD
-import { useState } from 'react';
-=======
 import React, { useState } from 'react';
->>>>>>> 769712d5
+import {
+  DropdownMenu,
+  DropdownMenuContent,
+  DropdownMenuItem,
+  DropdownMenuLabel,
+  DropdownMenuSeparator,
+} from './dropdown-menu';
+import { Package, Building2, Clipboard, X } from 'lucide-react';
 import {
   DropdownMenu,
   DropdownMenuContent,
@@ -366,15 +370,9 @@
   return (
     <>
     <MapContainer center={center} zoom={zoom} style={style}>
-<<<<<<< HEAD
   <MapClickHandler />
       {/* Right-click listener */}
       <MapRightClickHandler onContextMenu={handleMapContextMenu} />
-=======
-      {/* Right-click + click listeners */}
-      <MapRightClickHandler onContextMenu={handleMapContextMenu} />
-      <MapClickHandler />
->>>>>>> 769712d5
       <TileLayer
         url="https://{s}.basemaps.cartocdn.com/rastertiles/voyager/{z}/{x}/{y}{r}.png"
         attribution='&copy; <a href="https://www.openstreetmap.org/copyright">OpenStreetMap</a> contributors &copy; <a href="https://carto.com/attributions">CARTO</a>'
@@ -465,22 +463,84 @@
     </MapContainer>
 
     {/* Context dropdown menu at cursor position */}
-<<<<<<< HEAD
     <DropdownMenu open={ctxMenu.open} onOpenChange={(o) => setCtxMenu((s) => ({ ...s, open: o }))}>
-=======
-    <DropdownMenu open={ctxMenu.open} onOpenChange={(o: boolean) => setCtxMenu((s) => ({ ...s, open: o }))}>
->>>>>>> 769712d5
       <DropdownMenuContent
         align="start"
         sideOffset={4}
         // Position absolutely at the cursor using a fixed portal
         style={{ position: 'fixed', left: ctxMenu.x, top: ctxMenu.y, zIndex: 1000 }}
         className="min-w-[14rem] p-2"
-<<<<<<< HEAD
         onCloseAutoFocus={(e) => e.preventDefault()}
-=======
+      >
+        <DropdownMenuLabel className="text-xs opacity-70">
+          {pendingPickup
+            ? `Pickup fixé: ${pendingPickup[0].toFixed(5)}, ${pendingPickup[1].toFixed(5)}`
+            : ctxMenu.latlng
+              ? `Lat: ${ctxMenu.latlng[0].toFixed(5)}  Lng: ${ctxMenu.latlng[1].toFixed(5)}`
+              : 'Position inconnue'}
+        </DropdownMenuLabel>
+        <DropdownMenuSeparator />
+        {pendingPickup === null ? (
+          <DropdownMenuItem onClick={() => {
+            if (ctxMenu.latlng) {
+              setPendingPickup(ctxMenu.latlng);
+            }
+            setCtxMenu((s)=>({ ...s, open: false }));
+          }}>
+            <Package />
+            Commencer une demande: fixer le pickup ici
+          </DropdownMenuItem>
+        ) : (
+          <DropdownMenuItem onClick={async () => {
+            if (ctxMenu.latlng && pendingPickup) {
+              try {
+                await onCreateRequestFromCoords?.(pendingPickup, ctxMenu.latlng);
+              } catch (err) {
+                console.error('Create request from coords failed', err);
+              } finally {
+                setPendingPickup(null);
+              }
+            }
+            setCtxMenu((s)=>({ ...s, open: false }));
+          }}>
+            <Building2 />
+            Terminer la demande: fixer la livraison ici
+          </DropdownMenuItem>
+        )}
+        <DropdownMenuSeparator />
+        <DropdownMenuItem onClick={async () => {
+          if (ctxMenu.latlng) {
+            try {
+              await navigator.clipboard.writeText(`${ctxMenu.latlng[0]}, ${ctxMenu.latlng[1]}`);
+            } catch (err) {
+              console.error('Clipboard error', err);
+            }
+          }
+          setCtxMenu((s)=>({ ...s, open: false }));
+        }}>
+          <Clipboard />
+          Copier les coordonnées
+        </DropdownMenuItem>
+        <DropdownMenuSeparator />
+        {pendingPickup !== null && (
+          <DropdownMenuItem onClick={() => { setPendingPickup(null); setCtxMenu((s)=>({ ...s, open: false })); }}>
+            <X />
+            Annuler la demande en cours
+          </DropdownMenuItem>
+        )}
+      </DropdownMenuContent>
+    </DropdownMenu>
+    </>
+
+    {/* Context dropdown menu at cursor position */}
+    <DropdownMenu open={ctxMenu.open} onOpenChange={(o: boolean) => setCtxMenu((s) => ({ ...s, open: o }))}>
+      <DropdownMenuContent
+        align="start"
+        sideOffset={4}
+        // Position absolutely at the cursor using a fixed portal
+        style={{ position: 'fixed', left: ctxMenu.x, top: ctxMenu.y, zIndex: 1000 }}
+        className="min-w-[14rem] p-2"
   onCloseAutoFocus={(e: React.FocusEvent) => e.preventDefault()}
->>>>>>> 769712d5
       >
         <DropdownMenuLabel className="text-xs opacity-70">
           {pendingPickup
