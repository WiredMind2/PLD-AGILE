import { useState, useCallback } from 'react';
import { apiClient } from '@/lib/api';
import type { Map, Delivery, Tour, Courier } from '@/types/api';

export function useDeliveryApp() {
  const [map, setMap] = useState<Map | null>(null);
  const [deliveries, setDeliveries] = useState<Delivery[]>([]);
  const [tours] = useState<Tour[]>([]);
  const [toursState, setToursState] = useState<Tour[]>([]);
  const [couriersState, setCouriersState] = useState<Courier[]>([]);
  const [loading, setLoading] = useState(false);
  const [error, setError] = useState<string | null>(null);

  const handleError = useCallback((err: unknown) => {
    const message = err instanceof Error ? err.message : 'An unexpected error occurred';
    setError(message);
    console.error('API Error:', err);
  }, []);

  const clearServerState = useCallback(async () => {
    try {
      setLoading(true);
      setError(null);
      await apiClient.clearState();
      setMap(null);
      setDeliveries([]);
      setToursState([]);
      setCouriersState([]);
    } catch (err) {
      handleError(err);
    } finally {
      setLoading(false);
    }
  }, [handleError]);

  // Map operations
  const uploadMap = useCallback(async (file: File) => {
    try {
      setLoading(true);
      setError(null);
      const mapData = await apiClient.uploadMap(file);
      setMap(mapData);
      // populate couriersState from map if present
      try {
        if (mapData && Array.isArray(mapData.couriers)) {
          setCouriersState(mapData.couriers as unknown as Courier[]);
          // if map has no couriers, create a default one on the server and update local state
          if ((mapData.couriers || []).length === 0) {
            try {
              const created = await apiClient.addCourier({ name: 'Courier 1', id: `C${Date.now()}` });
              setCouriersState((prev) => [...(prev || []), created as unknown as Courier]);
            } catch (e) {
              // ignore creation errors
            }
          }
        }
      } catch (e) {
        // ignore
      }
      //setCouriers(mapData.couriers);
      return mapData;
    } catch (err) {
      handleError(err);
      throw err;
    } finally {
      setLoading(false);
    }
  }, [handleError]);

  // Delivery operations
  const uploadDeliveryRequests = useCallback(async (file: File) => {
    try {
      setLoading(true);
      setError(null);
      const newDeliveries = await apiClient.uploadDeliveryRequests(file);
      const defaultCourierId = couriersState?.[0]?.id ?? null;
      if (defaultCourierId) {
        await Promise.all(
          newDeliveries.map((d: any) =>
            apiClient.assignDelivery(String(d.id), String(defaultCourierId)).catch(() => undefined)
          )
        );
      }
      setDeliveries((prev) => [
        ...prev,
        ...(defaultCourierId ? newDeliveries.map((d: any) => ({ ...(d as any), courier: String(defaultCourierId) })) : newDeliveries),
      ]);
      return newDeliveries;
    } catch (err) {
      handleError(err);
      throw err;
    } finally {
      setLoading(false);
    }
  }, [handleError, couriersState]);

  const addRequest = useCallback(async (request: Pick<Delivery, 'pickup_addr' | 'delivery_addr' | 'pickup_service_s' | 'delivery_service_s'>) => {
    try {
      setLoading(true);
      setError(null);
      const created = await apiClient.addRequest(request);
      const defaultCourierId = couriersState?.[0]?.id ?? null;
      if (defaultCourierId) {
        await apiClient.assignDelivery(String(created.id), String(defaultCourierId)).catch(() => undefined);
        setDeliveries((prev) => [...prev, { ...(created as any), courier: String(defaultCourierId) } as unknown as Delivery]);
      } else {
        setDeliveries((prev) => [...prev, created as unknown as Delivery]);
      }
      return created;
    } catch (err) {
      handleError(err);
      throw err;
    } finally {
      setLoading(false);
    }
  }, [handleError, couriersState]);

  // Resolve nearest nodes then create request
  const createRequestFromCoords = useCallback(
    async (
      pickup: [number, number],
      delivery: [number, number],
      options?: { pickup_service_s?: number; delivery_service_s?: number }
    ) => {
      const pickup_service_s = options?.pickup_service_s ?? 120;
      const delivery_service_s = options?.delivery_service_s ?? 120;
      try {
        setLoading(true);
        setError(null);
        const ack = await apiClient.mapAckPair(pickup, delivery);
        const pickupNode = ack?.pickup;
        const deliveryNode = ack?.delivery;
        if (!pickupNode || !deliveryNode) {
          throw new Error('Nearest nodes not found for provided coordinates');
        }
        const created = await apiClient.addRequest({
          pickup_addr: pickupNode as any,
          delivery_addr: deliveryNode as any,
          pickup_service_s,
          delivery_service_s,
        });
        setDeliveries((prev) => [...prev, created as unknown as Delivery]);
        return { created, pickupNode, deliveryNode };
      } catch (err) {
        handleError(err);
        throw err;
      } finally {
        setLoading(false);
      }
    },
    [handleError]
  );

  // Courier operations
  const fetchCouriers = useCallback(async () => {
    try {
      setLoading(true);
      setError(null);
      const cs = await apiClient.getCouriers();
      setCouriersState(cs as unknown as Courier[]);
      return cs;
    } catch (err) {
      handleError(err);
      throw err;
    } finally {
      setLoading(false);
    }
  }, [handleError]);

  const addCourier = useCallback(async (courier: Partial<Courier>) => {
    try {
      setLoading(true);
      setError(null);
      const created = await apiClient.addCourier(courier as any);
      setCouriersState((prev) => [...prev, created as unknown as Courier]);
      return created;
    } catch (err) {
      handleError(err);
      throw err;
    } finally {
      setLoading(false);
    }
  }, [handleError]);

  const deleteCourier = useCallback(async (courierId: string) => {
    try {
      setLoading(true);
      setError(null);
      await apiClient.deleteCourier(courierId);
      setCouriersState((prev) => prev.filter((c) => String(c.id) !== String(courierId)));
      try {
        const toUnassign = deliveries.filter((d) => {
          try {
        const assignedId = (d?.courier && typeof d.courier === 'string')
          ? String(d.courier)
          : (d?.courier?.id ? String(d.courier.id) : null);
        return assignedId && String(assignedId) === String(courierId);
          } catch {
        return false;
          }
        });
        await Promise.all(
          toUnassign.map((d) =>
            apiClient.assignDelivery(String(d.id), null).catch(() => undefined)
          )
        );
      } catch (e) {
      }
      setDeliveries((prev) => prev.map((d) => {
        try {
          const assignedId = (d?.courier && typeof d.courier === 'string')
        ? String(d.courier)
        : (d?.courier?.id ? String(d.courier.id) : null);
          if (assignedId && String(assignedId) === String(courierId)) {
        return { ...d, courier: null } as any;
          }
        } catch (e) {
        }
        return d;
      }));
    } catch (err) {
      handleError(err);
      throw err;
    } finally {
      setLoading(false);
    }
  }, [handleError, deliveries]);

  const uploadRequestsFile = useCallback(async (file: File) => {
    try {
      setLoading(true);
      setError(null);
      const newDeliveries = await apiClient.uploadRequestsFile(file);
      // Assign to default courier if present
      const defaultCourierId = couriersState?.[0]?.id ?? null;
      if (defaultCourierId) {
        await Promise.all(
          newDeliveries.map((d: any) => apiClient.assignDelivery(String(d.id), String(defaultCourierId)).catch(() => undefined))
        );
      }

      setDeliveries((prev) => [
        ...prev,
        ...(defaultCourierId ? newDeliveries.map((d: any) => ({ ...(d as any), courier: String(defaultCourierId) })) : newDeliveries),
      ]);
      return newDeliveries;
    } catch (err) {
      handleError(err);
      throw err;
    } finally {
      setLoading(false);
    }
  }, [handleError, couriersState]);

  const deleteRequest = useCallback(async (deliveryId: string) => {
    try {
      setLoading(true);
      setError(null);
      await apiClient.deleteRequest(deliveryId);
      setDeliveries((prev) => prev.filter((d) => String(d.id) !== String(deliveryId)));
    } catch (err) {
      handleError(err);
      throw err;
    } finally {
      setLoading(false);
    }
  }, [handleError]);

  const assignDeliveryToCourier = useCallback(async (deliveryId: string, courierId: string | null) => {
    try {
      setLoading(true);
      setError(null);
      await apiClient.assignDelivery(deliveryId, courierId);
      // update local state to reflect assignment
      setDeliveries((prev) => prev.map((d) => (String(d.id) === String(deliveryId) ? ({ ...d, courier: (courierId as unknown) as any } as Delivery) : d)));
    } catch (err) {
      handleError(err);
      throw err;
    } finally {
      setLoading(false);
    }
  }, [handleError]);

  const computeTours = useCallback(async () => {
    try {
      setLoading(true);
      setError(null);
      const res = await apiClient.computeTours();
      // assume res is an array of tours
      setToursState(res as unknown as Tour[]);
      return res;
    } catch (err) {
      handleError(err);
      throw err;
    } finally {
      setLoading(false);
    }
  }, [handleError]);

<<<<<<< HEAD
  const geocodeAddress = useCallback(async (address: string): Promise<{ lat: number, lon: number } | null> => {
    // Utilise Nominatim (OpenStreetMap) pour géocoder
    try {
      const url = `https://nominatim.openstreetmap.org/search?format=json&q=${encodeURIComponent(address)}`;
      console.log('Geocoding address with URL:', url);
      const res = await fetch(url);
      const data = await res.json();
      if (Array.isArray(data) && data.length > 0) {
        return { lat: parseFloat(data[0].lat), lon: parseFloat(data[0].lon) };
      }
      throw new Error(`Aucun résultat pour l'adresse: ${address}`);
    } catch (e) {
      if (e instanceof Error) {
        setError(`${e.message}`);
        throw new Error(`${e.message}`);
      }
      setError(`Erreur inattendue lors du géocodage`);
      throw new Error('Erreur inattendue lors du géocodage');
    }
  }, []);
=======
>>>>>>> 800c89f3
  // Saved tours (named snapshots)
  const listSavedTours = useCallback(async () => {
    try {
      setLoading(true);
      setError(null);
      return await apiClient.listSavedTours();
    } catch (err) {
      handleError(err);
      throw err;
    } finally {
      setLoading(false);
    }
  }, [handleError]);

  const saveNamedTour = useCallback(async (name: string) => {
    try {
      setLoading(true);
      setError(null);
<<<<<<< HEAD
      return await apiClient.saveNamedTour(name);
=======
      const res = await apiClient.saveNamedTour(name);
      return res;
>>>>>>> 800c89f3
    } catch (err) {
      handleError(err);
      throw err;
    } finally {
      setLoading(false);
    }
  }, [handleError]);

  const loadNamedTour = useCallback(async (name: string) => {
    try {
      setLoading(true);
      setError(null);
      const res = await apiClient.loadNamedTour(name);
      const st = (res && (res as any).state) || (await apiClient.getState());
      const mp = st?.map ?? null;
      setMap(mp as Map | null);
      setCouriersState((st?.couriers ?? []) as Courier[]);
      setDeliveries((st?.deliveries ?? []) as Delivery[]);
      setToursState((st?.tours ?? []) as Tour[]);
      return st;
    } catch (err) {
      handleError(err);
      throw err;
    } finally {
      setLoading(false);
    }
  }, [handleError]);

  // Computed values
  const stats = {
    activeCouriers: couriersState.length,
    totalCouriers: 1,
    deliveryRequests: deliveries.length,
    totalDistance: tours.reduce((sum, tour) => sum + tour.total_distance_m, 0),
    totalTime: tours.reduce((sum, tour) => sum + tour.total_travel_time_s, 0),
  };

  return {
    // State
    map,
    deliveries,
    tours: toursState,
    couriers: couriersState,
    loading,
    error,
    stats,
    
    // Actions
    uploadMap,
    uploadDeliveryRequests,
    addRequest,
    uploadRequestsFile,
    deleteRequest,
    fetchCouriers,
    addCourier,
    deleteCourier,
    computeTours,
    assignDeliveryToCourier,
    geocodeAddress,
    createRequestFromCoords,

    clearServerState,
    listSavedTours,
    saveNamedTour,
    loadNamedTour,
    
    // Utils
    clearError: () => setError(null),
  };
}<|MERGE_RESOLUTION|>--- conflicted
+++ resolved
@@ -297,7 +297,6 @@
     }
   }, [handleError]);
 
-<<<<<<< HEAD
   const geocodeAddress = useCallback(async (address: string): Promise<{ lat: number, lon: number } | null> => {
     // Utilise Nominatim (OpenStreetMap) pour géocoder
     try {
@@ -318,8 +317,7 @@
       throw new Error('Erreur inattendue lors du géocodage');
     }
   }, []);
-=======
->>>>>>> 800c89f3
+
   // Saved tours (named snapshots)
   const listSavedTours = useCallback(async () => {
     try {
@@ -338,12 +336,7 @@
     try {
       setLoading(true);
       setError(null);
-<<<<<<< HEAD
       return await apiClient.saveNamedTour(name);
-=======
-      const res = await apiClient.saveNamedTour(name);
-      return res;
->>>>>>> 800c89f3
     } catch (err) {
       handleError(err);
       throw err;
