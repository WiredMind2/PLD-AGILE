--- conflicted
+++ resolved
@@ -513,30 +513,9 @@
                   <div className="flex items-center justify-between">
                     <span className="text-sm font-medium">Number of Couriers:</span>
                     <div className="flex items-center gap-2">
-<<<<<<< HEAD
                       <Button size="sm" variant="outline" className="h-8 w-8 p-0 border-purple-200 text-purple-600" onClick={removeCourier}>-</Button>
                       <span className="text-lg font-semibold w-8 text-center text-purple-700 dark:text-purple-300">{stats.activeCouriers}</span>
                       <Button size="sm" variant="outline" className="h-8 w-8 p-0 border-purple-200 text-purple-600" onClick={addCourier}>+</Button>
-=======
-                      <Button 
-                        size="sm" 
-                        variant="outline" 
-                        className="h-8 w-8 p-0 border-purple-200 text-purple-600"
-                        onClick={() => setCourierCount(Math.max(1, courierCount - 1))}
-                        disabled={courierCount <= 1}
-                      >
-                        -
-                      </Button>
-                      <span className="text-lg font-semibold w-8 text-center text-purple-700 dark:text-purple-300">{courierCount}</span>
-                      <Button 
-                        size="sm" 
-                        variant="outline" 
-                        className="h-8 w-8 p-0 border-purple-200 text-purple-600"
-                        onClick={() => setCourierCount(courierCount + 1)}
-                      >
-                        +
-                      </Button>
->>>>>>> b8ecd439
                     </div>
                   </div>
                   <div className="text-xs text-purple-500 dark:text-purple-400">
