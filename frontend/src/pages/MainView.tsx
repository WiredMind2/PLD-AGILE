import { Button } from '@/components/ui/button'
import { Card, CardContent, CardDescription, CardHeader, CardTitle } from '@/components/ui/card'
import { Badge } from '@/components/ui/badge'
import { Separator } from '@/components/ui/separator'
import { Map, Truck, Clock, Save, Plus, Route, Upload, Timer, Package, Activity } from 'lucide-react'
import { ThemeToggle } from '@/components/ui/theme-toggle'
<<<<<<< HEAD
import React, { useEffect, useState } from 'react'
import { uploadMap, getState, addRequest, computeTours, saveState } from '@/lib/api'

export default function MainView(): JSX.Element {
  const [couriersCount, setCouriersCount] = useState<number>(0)
  const [requestsCount, setRequestsCount] = useState<number>(0)

  useEffect(() => {
    void hydrate()
  }, [])

  async function hydrate() {
    try {
      const st = await getState()
      setCouriersCount((st.couriers || []).length)
      setRequestsCount((st.deliveries || []).length)
    } catch (e) {
      // ignore
    }
  }

  async function onLoadMap() {
    const input = document.createElement('input')
    input.type = 'file'
    input.accept = '.xml'
    input.onchange = async () => {
      const f = input.files && input.files[0]
      if (!f) return
      try {
        await uploadMap(f)
        await hydrate()
        alert('Map uploaded')
      } catch (err: any) {
        alert('Upload failed: ' + err?.message)
      }
    }
    input.click()
  }

  async function onNewRequest() {
    const pickup = window.prompt('Pickup node id (e.g. N1)')
    const delivery = window.prompt('Delivery node id (e.g. N2)')
    if (!pickup || !delivery) return
    try {
      await addRequest({ pickup_addr: pickup, delivery_addr: delivery, pickup_service_s: 60, delivery_service_s: 60 })
      await hydrate()
      alert('Request added')
    } catch (err: any) {
      alert('Add request failed: ' + err?.message)
    }
  }

  async function onOptimize() {
    try {
      await computeTours()
      await hydrate()
      alert('Tours computed')
    } catch (err: any) {
      alert('Compute failed: ' + err?.message)
    }
  }

  async function onSaveTours() {
    try {
      await saveState()
      alert('State saved')
    } catch (err: any) {
      alert('Save failed: ' + err?.message)
    }
  }

=======
import DeliveryMap, { DeliveryPoint } from '@/components/ui/delivery-map'
import { useState, useRef } from 'react'
import { useDeliveryApp } from '@/hooks/useDeliveryApp'

export default function MainView(): JSX.Element {
  const fileInputRef = useRef<HTMLInputElement>(null);
  const [mapCenter, setMapCenter] = useState<[number, number]>([45.764043, 4.835659]);
  
  const { 
    loading, 
    error, 
    uploadMap,
    clearError 
  } = useDeliveryApp();

  const [deliveryPoints, setDeliveryPoints] = useState<DeliveryPoint[]>();

  const handlePointClick = (point: any) => {
    console.log('Clicked delivery point:', point);
  };

  const handleMapUpload = () => {
    fileInputRef.current?.click();
  };

  const handleFileChange = async (event: React.ChangeEvent<HTMLInputElement>) => {
    const file = event.target.files?.[0];
    if (file) {
      try {
        const mapData = await uploadMap(file);
        console.log('Map uploaded successfully:', mapData);
        
        // Convert map data to delivery points for visualization
        const points = [
          // Add all intersections from the map as default nodes
          ...(mapData.intersections || []).map(intersection => ({
            id: intersection.id,
            position: [intersection.latitude, intersection.longitude] as [number, number],
            address: `Node ${intersection.id}`,
            type: 'default' as const,
            status: 'active' as const
          })),
          // Add couriers if available
          ...(mapData.couriers || []).map(courier => ({
            id: `courier-${courier.id}`,
            position: [courier.current_location.latitude, courier.current_location.longitude] as [number, number],
            address: `Courier: ${courier.name}`,
            type: 'courier' as const,
            status: 'active' as const
          })),
          // Add delivery pickup points
          ...(mapData.deliveries || []).map(delivery => ({
            id: `pickup-${delivery.id}`,
            position: [delivery.pickup_addr.latitude, delivery.pickup_addr.longitude] as [number, number],
            address: 'Pickup Location',
            type: 'warehouse' as const,
            status: 'pending' as const
          })),
          // Add delivery destination points
          ...(mapData.deliveries || []).map(delivery => ({
            id: `delivery-${delivery.id}`,
            position: [delivery.delivery_addr.latitude, delivery.delivery_addr.longitude] as [number, number],
            address: 'Delivery Location',
            type: 'delivery' as const,
            status: 'pending' as const
          }))
        ];
        
        console.log('Generated delivery points:', points);
        setDeliveryPoints(points);
        
        // Set map center to the first intersection if available
        if (mapData.intersections && mapData.intersections.length > 0) {
          const firstIntersection = mapData.intersections[0];
          setMapCenter([firstIntersection.latitude, firstIntersection.longitude]);
          console.log('Map center updated to:', [firstIntersection.latitude, firstIntersection.longitude]);
        }
        
      } catch (error) {
        console.error('Failed to upload map:', error);
      }
    }
    // Reset the input value so the same file can be uploaded again
    event.target.value = '';
  };
>>>>>>> 2d12f820
  return (
    <div className="min-h-screen bg-gradient-to-br from-blue-50 via-purple-50 to-cyan-50 dark:from-gray-950 ">
      {/* Hidden file input for map upload */}
      <input
        ref={fileInputRef}
        type="file"
        accept=".xml"
        style={{ display: 'none' }}
        onChange={handleFileChange}
      />
      
      {/* Header */}
      <div className="sticky top-0 z-50 w-full border-b border-blue-200/50 dark:border-gray-800/50 bg-white/80 dark:bg-gray-950/80 backdrop-blur-lg supports-[backdrop-filter]:bg-white/60 dark:supports-[backdrop-filter]:bg-gray-950/60">
        {/* Error display */}
        {error && (
          <div className="bg-red-100 dark:bg-red-900/30 border-b border-red-200 dark:border-red-800 px-6 py-2">
            <div className="flex items-center justify-between">
              <p className="text-red-700 dark:text-red-300 text-sm">{error}</p>
              <Button
                variant="ghost"
                size="sm"
                onClick={clearError}
                className="text-red-600 dark:text-red-400 hover:text-red-800 dark:hover:text-red-200"
              >
                ×
              </Button>
            </div>
          </div>
        )}
        
        <div className="container flex h-16 items-center justify-between px-6">
          <div className="flex items-center gap-4">
            <div className="flex items-center gap-2">
              <div className="flex h-8 w-8 items-center justify-center rounded-lg bg-gradient-to-r from-blue-500 to-purple-600 shadow-lg">
                <Route className="h-4 w-4 text-white" />
              </div>
              <h1 className="text-xl font-bold bg-gradient-to-r from-blue-600 to-purple-600 bg-clip-text text-transparent">Opti'tour</h1>
            </div>
            <Separator orientation="vertical" className="h-6" />
            <Badge variant="outline" className="text-xs border-purple-200 text-purple-600 dark:border-purple-800 dark:text-purple-400">
              <Activity className="mr-1 h-3 w-3" />
              Bicycle Delivery Optimizer
            </Badge>
          </div>
          <div className="flex items-center gap-3">
            <ThemeToggle />
<<<<<<< HEAD
            <Button size="sm" variant="outline" onClick={onLoadMap} className="gap-2 border-blue-200 text-blue-600 dark:border-blue-800 dark:text-blue-400">
=======
            <Button 
              size="sm" 
              variant="outline" 
              className="gap-2 border-blue-200 text-blue-600 dark:border-blue-800 dark:text-blue-400"
              onClick={handleMapUpload}
              disabled={loading}
            >
>>>>>>> 2d12f820
              <Upload className="h-4 w-4" />
              {loading ? 'Loading...' : 'Load Map (XML)'}
            </Button>
            <Button size="sm" variant="outline" onClick={onSaveTours} className="gap-2 border-cyan-200 text-cyan-600  dark:border-cyan-800 dark:text-cyan-400">
              <Save className="h-4 w-4" />
              Save Tours
            </Button>
            <Button size="sm" onClick={onOptimize} className="gap-2 bg-gradient-to-r from-purple-500 to-blue-600 hover:from-purple-600 hover:to-blue-700 text-white shadow-lg">
              <Route className="h-4 w-4" />
              Optimize Tours
            </Button>
          </div>
        </div>
      </div>

      {/* Main Content */}
      <div className="container mx-auto p-6 space-y-6">
        {/* Quick Stats Cards */}
        <div className="grid grid-cols-1 md:grid-cols-4 gap-4">
          <Card className="bg-gradient-to-br from-blue-500 to-blue-600 text-white border-0 shadow-lg">
            <CardHeader className="flex flex-row items-center justify-between space-y-0 pb-2">
              <CardTitle className="text-sm font-medium text-blue-100">Active Couriers</CardTitle>
              <Truck className="h-4 w-4 text-blue-200" />
            </CardHeader>
            <CardContent>
              <div className="text-2xl font-bold">{couriersCount}</div>
              <p className="text-xs text-blue-200">Bicycle couriers</p>
            </CardContent>
          </Card>
          
          <Card className="bg-gradient-to-br from-purple-500 to-purple-600 text-white border-0 shadow-lg">
            <CardHeader className="flex flex-row items-center justify-between space-y-0 pb-2">
              <CardTitle className="text-sm font-medium text-purple-100">Delivery Requests</CardTitle>
              <Package className="h-4 w-4 text-purple-200" />
            </CardHeader>
            <CardContent>
              <div className="text-2xl font-bold">{requestsCount}</div>
              <p className="text-xs text-purple-200">Active requests</p>
            </CardContent>
          </Card>

          <Card className="bg-gradient-to-br from-cyan-500 to-cyan-600 text-white border-0 shadow-lg">
            <CardHeader className="flex flex-row items-center justify-between space-y-0 pb-2">
              <CardTitle className="text-sm font-medium text-cyan-100">Travel Speed</CardTitle>
              <Timer className="h-4 w-4 text-cyan-200" />
            </CardHeader>
            <CardContent>
              <div className="text-2xl font-bold">15</div>
              <p className="text-xs text-cyan-200">km/h (constant)</p>
            </CardContent>
          </Card>

          <Card className="bg-gradient-to-br from-emerald-500 to-emerald-600 text-white border-0 shadow-lg">
            <CardHeader className="flex flex-row items-center justify-between space-y-0 pb-2">
              <CardTitle className="text-sm font-medium text-emerald-100">Start Time</CardTitle>
              <Clock className="h-4 w-4 text-emerald-200" />
            </CardHeader>
            <CardContent>
              <div className="text-2xl font-bold">08:00</div>
              <p className="text-xs text-emerald-200">Daily warehouse start</p>
            </CardContent>
          </Card>
        </div>

        {/* Main Grid */}
        <div className="grid grid-cols-1 lg:grid-cols-3 gap-6">
          {/* Map Section */}
          <Card className="lg:col-span-2 border-blue-200 dark:border-blue-800 shadow-lg">
            <CardHeader className="bg-gradient-to-r from-blue-50 to-purple-50 dark:from-blue-950 dark:to-purple-950 mb-6">
              <CardTitle className="flex items-center gap-2 text-blue-700 dark:text-blue-300">
                <Map className="h-5 w-5 text-blue-600" />
                City Map & Delivery Tours
              </CardTitle>
              <CardDescription className="text-blue-600 dark:text-blue-400">
                Load XML city map and visualize optimized bicycle delivery routes
              </CardDescription>
            </CardHeader>
            {/*<CardContent>
              <div className="h-[60vh] w-full bg-gradient-to-br from-blue-100/50 via-purple-100/50 to-cyan-100/50 dark:from-blue-900/30 dark:via-purple-900/30 dark:to-cyan-900/30 rounded-lg border-2 border-dashed border-blue-300/50 dark:border-blue-700/50 flex items-center justify-center">
                <div className="text-center space-y-2">
                  <div className="relative">
                    <MapPin className="h-12 w-12 text-blue-500 mx-auto animate-pulse" />
                  </div>
                  <p className="text-lg font-medium text-blue-600 dark:text-blue-400">No Map Loaded</p>
                  <p className="text-sm text-blue-500 dark:text-blue-500">Load an XML file to display the city map</p>
                  <Button variant="outline" className="mt-2 border-blue-200 text-blue-600 dark:border-blue-800 dark:text-blue-400">
                    <Upload className="mr-2 h-4 w-4" />
                    Load XML Map
                  </Button>
                </div>
              </div>
            </CardContent>*/}
            <CardContent>
              <DeliveryMap
                points={deliveryPoints}
                center={mapCenter}
                zoom={14}
                height="500px"
                showRouting={true}
                onPointClick={handlePointClick}
              />
            </CardContent>
          </Card>

          {/* Right Column */}
          <div className="space-y-6">
            {/* Couriers Management */}
            <Card className="border-purple-200 dark:border-purple-800 shadow-lg">
              <CardHeader className="bg-gradient-to-r from-purple-50 to-pink-50 dark:from-purple-950 dark:to-pink-950 mb-6">
                <CardTitle className="flex items-center gap-2 text-purple-700 dark:text-purple-300">
                  <Truck className="h-5 w-5 text-purple-600" />
                  Courier Management
                </CardTitle>
                <CardDescription className="text-purple-600 dark:text-purple-400">
                  Manage bicycle courier count and assignments
                </CardDescription>
              </CardHeader>
              <CardContent className="space-y-4">
                <div className="space-y-3">
                  <div className="flex items-center justify-between">
                    <span className="text-sm font-medium">Number of Couriers:</span>
                    <div className="flex items-center gap-2">
                      <Button size="sm" variant="outline" className="h-8 w-8 p-0 border-purple-200 text-purple-600">-</Button>
                      <span className="text-lg font-semibold w-8 text-center text-purple-700 dark:text-purple-300">1</span>
                      <Button size="sm" variant="outline" className="h-8 w-8 p-0 border-purple-200 text-purple-600">+</Button>
                    </div>
                  </div>
                  <div className="text-xs text-purple-500 dark:text-purple-400">
                    Speed: 15 km/h • Start: 08:00 from warehouse
                  </div>
                </div>
                <Separator className="bg-purple-200 dark:bg-purple-800" />
                <div className="space-y-2 bg-purple-50 dark:bg-purple-950/50 p-3 rounded-lg">
                  <p className="text-sm font-medium text-purple-700 dark:text-purple-300">Courier 1</p>
                  <div className="text-xs text-purple-600 dark:text-purple-400">
                    Status: <span className="text-emerald-600 font-medium">Available</span> • Requests: 0
                  </div>
                </div>
              </CardContent>
            </Card>

            {/* Timeline */}
            <Card className="border-cyan-200 dark:border-cyan-800 shadow-lg">
              <CardHeader className="bg-gradient-to-r from-cyan-50 to-blue-50 dark:from-cyan-950 dark:to-blue-950 mb-6">
                <CardTitle className="flex items-center gap-2 text-cyan-700 dark:text-cyan-300">
                  <Clock className="h-5 w-5 text-cyan-600" />
                  Tour Schedule
                </CardTitle>
                <CardDescription className="text-cyan-600 dark:text-cyan-400">
                  Pickup and delivery times for each courier
                </CardDescription>
              </CardHeader>
              <CardContent>
                <div className="h-32 rounded-lg bg-gradient-to-br from-cyan-100/50 to-blue-100/50 dark:from-cyan-900/30 dark:to-blue-900/30 border-2 border-dashed border-cyan-300/50 dark:border-cyan-700/50 flex items-center justify-center">
                  <div className="text-center">
                    <Timer className="h-8 w-8 text-cyan-500 mx-auto mb-1 animate-pulse" />
                    <p className="text-sm text-cyan-600 dark:text-cyan-400">No active tours</p>
                  </div>
                </div>
              </CardContent>
            </Card>
          </div>
        </div>

        {/* Delivery Requests Section */}
        <Card className="border-emerald-200 dark:border-emerald-800 shadow-lg">
          <CardHeader className="bg-gradient-to-r from-emerald-50 to-green-50 dark:from-emerald-950 dark:to-green-950 mb-6">
            <div className="flex items-center justify-between">
              <div>
                <CardTitle className="flex items-center gap-2 text-emerald-700 dark:text-emerald-300">
                  <Package className="h-5 w-5 text-emerald-600" />
                  Delivery Requests
                </CardTitle>
                <CardDescription className="text-emerald-600 dark:text-emerald-400">
                  Add new delivery requests with pickup and delivery locations
                </CardDescription>
              </div>
              <div className="flex gap-2">
                <Button size="sm" onClick={onNewRequest} className="gap-2 bg-gradient-to-r from-emerald-500 to-green-600 hover:from-emerald-600 hover:to-green-700 text-white shadow-lg">
                  <Plus className="h-4 w-4" />
                  New Delivery Request
                </Button>
              </div>
            </div>
          </CardHeader>
          <CardContent>
            <div className="h-48 rounded-lg bg-gradient-to-br from-emerald-100/50 to-green-100/50 dark:from-emerald-900/30 dark:to-green-900/30 border-2 border-dashed border-emerald-300/50 dark:border-emerald-700/50 flex items-center justify-center">
              <div className="text-center space-y-2">
                <Package className="h-8 w-8 text-emerald-500 mx-auto animate-bounce" />
                <p className="text-sm text-emerald-600 dark:text-emerald-400">No delivery requests</p>
                <p className="text-xs text-emerald-500 dark:text-emerald-500">Add a request to start planning tours</p>
              </div>
            </div>
          </CardContent>
        </Card>

        {/* Tour Results Section */}
        <Card className="border-indigo-200 dark:border-indigo-800 shadow-lg">
          <CardHeader className="bg-gradient-to-r from-indigo-50 to-purple-50 dark:from-indigo-950 dark:to-purple-950 mb-6">
            <CardTitle className="flex items-center gap-2 text-indigo-700 dark:text-indigo-300">
              <Route className="h-5 w-5 text-indigo-600" />
              Optimized Tours
            </CardTitle>
            <CardDescription className="text-indigo-600 dark:text-indigo-400">
              Computed delivery tours with addresses, arrival and departure times
            </CardDescription>
          </CardHeader>
          <CardContent>
            <div className="h-32 rounded-lg bg-gradient-to-br from-indigo-100/50 to-purple-100/50 dark:from-indigo-900/30 dark:to-purple-900/30 border-2 border-dashed border-indigo-300/50 dark:border-indigo-700/50 flex items-center justify-center">
              <div className="text-center space-y-2">
                <Route className="h-8 w-8 text-indigo-500 mx-auto" />
                <p className="text-sm text-indigo-600 dark:text-indigo-400">No optimized tours</p>
                <p className="text-xs text-indigo-500 dark:text-indigo-500">Add requests and optimize to see results</p>
              </div>
            </div>
          </CardContent>
        </Card>
      </div>
    </div>
  )
}<|MERGE_RESOLUTION|>--- conflicted
+++ resolved
@@ -4,82 +4,11 @@
 import { Separator } from '@/components/ui/separator'
 import { Map, Truck, Clock, Save, Plus, Route, Upload, Timer, Package, Activity } from 'lucide-react'
 import { ThemeToggle } from '@/components/ui/theme-toggle'
-<<<<<<< HEAD
-import React, { useEffect, useState } from 'react'
-import { uploadMap, getState, addRequest, computeTours, saveState } from '@/lib/api'
-
-export default function MainView(): JSX.Element {
-  const [couriersCount, setCouriersCount] = useState<number>(0)
-  const [requestsCount, setRequestsCount] = useState<number>(0)
-
-  useEffect(() => {
-    void hydrate()
-  }, [])
-
-  async function hydrate() {
-    try {
-      const st = await getState()
-      setCouriersCount((st.couriers || []).length)
-      setRequestsCount((st.deliveries || []).length)
-    } catch (e) {
-      // ignore
-    }
-  }
-
-  async function onLoadMap() {
-    const input = document.createElement('input')
-    input.type = 'file'
-    input.accept = '.xml'
-    input.onchange = async () => {
-      const f = input.files && input.files[0]
-      if (!f) return
-      try {
-        await uploadMap(f)
-        await hydrate()
-        alert('Map uploaded')
-      } catch (err: any) {
-        alert('Upload failed: ' + err?.message)
-      }
-    }
-    input.click()
-  }
-
-  async function onNewRequest() {
-    const pickup = window.prompt('Pickup node id (e.g. N1)')
-    const delivery = window.prompt('Delivery node id (e.g. N2)')
-    if (!pickup || !delivery) return
-    try {
-      await addRequest({ pickup_addr: pickup, delivery_addr: delivery, pickup_service_s: 60, delivery_service_s: 60 })
-      await hydrate()
-      alert('Request added')
-    } catch (err: any) {
-      alert('Add request failed: ' + err?.message)
-    }
-  }
-
-  async function onOptimize() {
-    try {
-      await computeTours()
-      await hydrate()
-      alert('Tours computed')
-    } catch (err: any) {
-      alert('Compute failed: ' + err?.message)
-    }
-  }
-
-  async function onSaveTours() {
-    try {
-      await saveState()
-      alert('State saved')
-    } catch (err: any) {
-      alert('Save failed: ' + err?.message)
-    }
-  }
-
-=======
 import DeliveryMap, { DeliveryPoint } from '@/components/ui/delivery-map'
 import { useState, useRef } from 'react'
 import { useDeliveryApp } from '@/hooks/useDeliveryApp'
+import React, { useEffect, useState } from 'react'
+import { uploadMap, getState, addRequest, computeTours, saveState } from '@/lib/api'
 
 export default function MainView(): JSX.Element {
   const fileInputRef = useRef<HTMLInputElement>(null);
@@ -162,7 +91,73 @@
     // Reset the input value so the same file can be uploaded again
     event.target.value = '';
   };
->>>>>>> 2d12f820
+  const [couriersCount, setCouriersCount] = useState<number>(0)
+  const [requestsCount, setRequestsCount] = useState<number>(0)
+
+  useEffect(() => {
+    void hydrate()
+  }, [])
+
+  async function hydrate() {
+    try {
+      const st = await getState()
+      setCouriersCount((st.couriers || []).length)
+      setRequestsCount((st.deliveries || []).length)
+    } catch (e) {
+      // ignore
+    }
+  }
+
+  async function onLoadMap() {
+    const input = document.createElement('input')
+    input.type = 'file'
+    input.accept = '.xml'
+    input.onchange = async () => {
+      const f = input.files && input.files[0]
+      if (!f) return
+      try {
+        await uploadMap(f)
+        await hydrate()
+        alert('Map uploaded')
+      } catch (err: any) {
+        alert('Upload failed: ' + err?.message)
+      }
+    }
+    input.click()
+  }
+
+  async function onNewRequest() {
+    const pickup = window.prompt('Pickup node id (e.g. N1)')
+    const delivery = window.prompt('Delivery node id (e.g. N2)')
+    if (!pickup || !delivery) return
+    try {
+      await addRequest({ pickup_addr: pickup, delivery_addr: delivery, pickup_service_s: 60, delivery_service_s: 60 })
+      await hydrate()
+      alert('Request added')
+    } catch (err: any) {
+      alert('Add request failed: ' + err?.message)
+    }
+  }
+
+  async function onOptimize() {
+    try {
+      await computeTours()
+      await hydrate()
+      alert('Tours computed')
+    } catch (err: any) {
+      alert('Compute failed: ' + err?.message)
+    }
+  }
+
+  async function onSaveTours() {
+    try {
+      await saveState()
+      alert('State saved')
+    } catch (err: any) {
+      alert('Save failed: ' + err?.message)
+    }
+  }
+
   return (
     <div className="min-h-screen bg-gradient-to-br from-blue-50 via-purple-50 to-cyan-50 dark:from-gray-950 ">
       {/* Hidden file input for map upload */}
@@ -209,9 +204,6 @@
           </div>
           <div className="flex items-center gap-3">
             <ThemeToggle />
-<<<<<<< HEAD
-            <Button size="sm" variant="outline" onClick={onLoadMap} className="gap-2 border-blue-200 text-blue-600 dark:border-blue-800 dark:text-blue-400">
-=======
             <Button 
               size="sm" 
               variant="outline" 
@@ -219,7 +211,6 @@
               onClick={handleMapUpload}
               disabled={loading}
             >
->>>>>>> 2d12f820
               <Upload className="h-4 w-4" />
               {loading ? 'Loading...' : 'Load Map (XML)'}
             </Button>
