import { Button } from '@/components/ui/button'
import { Card, CardContent, CardDescription, CardHeader, CardTitle } from '@/components/ui/card'
import { Badge } from '@/components/ui/badge'
import { Separator } from '@/components/ui/separator'
import { Map, Truck, Clock, Save, Plus, Route, Upload, Timer, Package, Activity, Trash2, User } from 'lucide-react'
import { ThemeToggle } from '@/components/ui/theme-toggle'
import DeliveryMap, { DeliveryPoint } from '@/components/ui/delivery-map'
import { useState, useRef } from 'react'
import { useDeliveryApp } from '@/hooks/useDeliveryApp'
import { Sheet, SheetContent, SheetDescription, SheetHeader, SheetTitle } from '@/components/ui/sheet'
import { Alert, AlertTitle, AlertDescription } from '@/components/ui/alert'
import { Input } from '@/components/ui/input'
import { Select, SelectContent, SelectGroup, SelectItem, SelectLabel, SelectTrigger, SelectValue } from '@/components/ui/select'

export default function MainView(): JSX.Element {
  const fileInputRef = useRef<HTMLInputElement>(null);
  const requestsInputRef = useRef<HTMLInputElement>(null);
  const [mapCenter, setMapCenter] = useState<[number, number]>([45.764043, 4.835659]); // Default Lyon center
  const [roadSegments, setRoadSegments] = useState<any[]>([]);
  
  const { 
    loading, 
    error, 
    uploadMap,
    clearError,
  addRequest,
  uploadRequestsFile,
    deleteRequest,
    stats,
  map,
  deliveries,
  computeTours,
  } = useDeliveryApp();

  const [deliveryPoints, setDeliveryPoints] = useState<DeliveryPoint[]>();
<<<<<<< HEAD
  const [computeNotice, setComputeNotice] = useState<string | null>(null);
  const [successAlert, setSuccessAlert] = useState<string | null>(null);
  const [routes, setRoutes] = useState<{ id: string; color?: string; positions: [number, number][] }[]>([]);
  const [showSegmentLabels, setShowSegmentLabels] = useState<boolean>(true);
=======
  
  // Courier management state
  const [courierCount, setCourierCount] = useState(1);
  const [selectedCourier, setSelectedCourier] = useState<string>('courier-1');
  
  // Generate list of available couriers
  const couriers = Array.from({ length: courierCount }, (_, i) => ({
    id: `courier-${i + 1}`,
    name: `Courier ${i + 1}`,
    phone: `+33 ${i + 1}XX XXX XXX`
  }));
>>>>>>> 70545a49

  const handlePointClick = (point: any) => {
    console.log('Clicked delivery point:', point);
  };

  const handleMapUpload = () => {
    fileInputRef.current?.click();
  };

  const handleRequestUpload = () => {
    requestsInputRef.current?.click();
  };

  const handleFileChange = async (event: React.ChangeEvent<HTMLInputElement>) => {
    const input = event.currentTarget as HTMLInputElement;
    const file = input.files?.[0];
    if (file) {
      try {
        const mapData = await uploadMap(file);
        console.log('Map uploaded successfully:', mapData);
        
        // Only show existing delivery request points (no raw map nodes or couriers)
        const getCoords = (addr: any): [number, number] | null => {
          if (!addr) return null;
          if (typeof addr === 'string') {
            const inter = mapData.intersections?.find((i: any) => String(i.id) === String(addr));
            return inter ? [inter.latitude, inter.longitude] : null;
          }
          if (typeof addr.latitude === 'number' && typeof addr.longitude === 'number') {
            return [addr.latitude, addr.longitude];
          }
          return null;
        };

        const points: DeliveryPoint[] = [];
        (mapData.deliveries || []).forEach((delivery: any) => {
          const p1 = getCoords(delivery.pickup_addr);
          if (p1) {
            points.push({
              id: `pickup-${delivery.id}`,
              position: p1,
              address: 'Pickup Location',
              type: 'pickup',
              status: 'pending',
            });
          }
          const p2 = getCoords(delivery.delivery_addr);
          if (p2) {
            points.push({
              id: `delivery-${delivery.id}`,
              position: p2,
              address: 'Delivery Location',
              type: 'delivery',
              status: 'pending',
            });
          }
          // Add courier marker at warehouse if present on the delivery
          const wh = delivery.warehouse;
          if (wh && typeof wh.latitude === 'number' && typeof wh.longitude === 'number') {
            const courierId = `courier-${String(wh.id)}`;
            if (!points.some((p) => p.id === courierId)) {
              points.push({
                id: courierId,
                position: [wh.latitude, wh.longitude],
                address: 'Courier start (warehouse)',
                type: 'courier',
                status: 'active',
              });
            }
          }
        });
        
        console.log('Generated delivery points:', points);
        setDeliveryPoints(points);
  // show success alert
  setSuccessAlert('Map loaded successfully');
  setTimeout(() => setSuccessAlert(null), 5000);
        
        // Convert road segments for rendering
        const segments = (mapData.road_segments || []).map(segment => ({
          start: [segment.start.latitude, segment.start.longitude] as [number, number],
          end: [segment.end.latitude, segment.end.longitude] as [number, number],
          street_name: segment.street_name
        }));
        setRoadSegments(segments);
        console.log('Generated road segments:', segments.length);
        
        // Set map center to the first intersection if available
        if (mapData.intersections && mapData.intersections.length > 0) {
          const firstIntersection = mapData.intersections[0];
          setMapCenter([firstIntersection.latitude, firstIntersection.longitude]);
          console.log('Map center updated to:', [firstIntersection.latitude, firstIntersection.longitude]);
        }
        
      } catch (error) {
        console.error('Failed to upload map:', error);
      }
    }
    // Reset the input value so the same file can be uploaded again
    try {
      input.value = '';
    } catch (e) {
      // ignore
    }
  };

  const handleRequestsFileChange = async (event: React.ChangeEvent<HTMLInputElement>) => {
    const input = event.currentTarget as HTMLInputElement;
    const file = input.files?.[0];
    if (!file) return;
    try {
      const deliveries = await uploadRequestsFile(file);

      // Reflect on map visually using current loaded intersections
      if (map && Array.isArray(deliveries)) {
        setDeliveryPoints((prev) => {
          const base = prev ? [...prev] : [];
          deliveries.forEach((d: any) => {
            const pickup = map.intersections.find((i) => String(i.id) === String(d.pickup_addr?.id ?? d.pickup_addr));
            const drop = map.intersections.find((i) => String(i.id) === String(d.delivery_addr?.id ?? d.delivery_addr));
            if (pickup) {
              base.push({ id: `pickup-${d.id}`, position: [pickup.latitude, pickup.longitude], address: 'Pickup Location', type: 'pickup', status: 'pending' });
            }
            if (drop) {
              base.push({ id: `delivery-${d.id}`, position: [drop.latitude, drop.longitude], address: 'Delivery Location', type: 'delivery', status: 'pending' });
            }
            // Add courier marker at warehouse (entrepot) if available
            const wh = d.warehouse;
            if (wh && typeof wh.latitude === 'number' && typeof wh.longitude === 'number') {
              const courierId = `courier-${String(wh.id)}`;
              if (!base.some((p) => p.id === courierId)) {
                base.push({
                  id: courierId,
                  position: [wh.latitude, wh.longitude],
                  address: 'Courier start (warehouse)',
                  type: 'courier',
                  status: 'active',
                });
              }
            }
          });
          return base;
        });
        setSuccessAlert('Delivery requests imported successfully');
        setTimeout(() => setSuccessAlert(null), 5000);
      }
    } catch (err) {
      console.error('Failed to upload requests:', err);
    } finally {
      try {
        input.value = '';
      } catch (e) {
        // ignore
      }
    }
  };

  // New Delivery Request Sheet state
  const [openNewReq, setOpenNewReq] = useState(false);
  const [pickupAddr, setPickupAddr] = useState('');
  const [deliveryAddr, setDeliveryAddr] = useState('');
  const [pickupService, setPickupService] = useState(300); // default 5 min
  const [deliveryService, setDeliveryService] = useState(300); // default 5 min

  const submitNewRequest = async (e: React.FormEvent) => {
    e.preventDefault();
    try {
      const created = await addRequest({
        pickup_addr: pickupAddr,
        delivery_addr: deliveryAddr,
        pickup_service_s: Number(pickupService),
        delivery_service_s: Number(deliveryService)
      } as any);
      // If we have a map, add points on the fly for visualization
      if (map) {
        const findInter = (id: string) => map.intersections.find((i) => String(i.id) === String(id));
        const pickupInter = findInter(pickupAddr);
        const deliveryInter = findInter(deliveryAddr);
        setDeliveryPoints((prev) => {
          const base = prev ? [...prev] : [];
          if (pickupInter) {
            base.push({
              id: `pickup-${created?.id ?? pickupAddr}`,
              position: [pickupInter.latitude, pickupInter.longitude],
              address: 'Pickup Location',
              type: 'pickup',
              status: 'pending'
            });
          }
          if (deliveryInter) {
            base.push({
              id: `delivery-${created?.id ?? deliveryAddr}`,
              position: [deliveryInter.latitude, deliveryInter.longitude],
              address: 'Delivery Location',
              type: 'delivery',
              status: 'pending'
            });
          }
          return base;
        });
      }
      // reset and close
      setPickupAddr('');
      setDeliveryAddr('');
      setPickupService(300);
      setDeliveryService(300);
      setOpenNewReq(false);
      setSuccessAlert('New delivery request created');
      setTimeout(() => setSuccessAlert(null), 5000);
    } catch (err) {
      // error is handled globally via hook
    }
  };
  return (
    <div className="min-h-screen bg-gradient-to-br from-blue-50 via-purple-50 to-cyan-50 dark:from-gray-950 ">
      {/* Hidden file input for map upload */}
      <input
        ref={fileInputRef}
        type="file"
        accept=".xml"
        style={{ display: 'none' }}
        onChange={handleFileChange}
      />
      {/* Hidden file input for delivery requests upload */}
      <input
        ref={requestsInputRef}
        type="file"
        accept=".xml"
        style={{ display: 'none' }}
        onChange={handleRequestsFileChange}
      />
      
      {/* Header */}
      <div className="sticky top-0 z-50 w-full border-b border-blue-200/50 dark:border-gray-800/50 bg-white/80 dark:bg-gray-950/80 backdrop-blur-lg supports-[backdrop-filter]:bg-white/60 dark:supports-[backdrop-filter]:bg-gray-950/60">
        {/* Error display */}
        {error && (
          <div className="bg-red-100 dark:bg-red-900/30 border-b border-red-200 dark:border-red-800 px-6 py-2">
            <div className="flex items-center justify-between">
              <p className="text-red-700 dark:text-red-300 text-sm">{error}</p>
              <Button
                variant="ghost"
                size="sm"
                onClick={clearError}
                className="text-red-600 dark:text-red-400 hover:text-red-800 dark:hover:text-red-200"
              >
                ×
              </Button>
            </div>
          </div>
        )}
        
        <div className="container flex h-16 items-center justify-between px-6">
          <div className="flex items-center gap-4">
            <div className="flex items-center gap-2">
              <div className="flex h-8 w-8 items-center justify-center rounded-lg bg-gradient-to-r from-blue-500 to-purple-600 shadow-lg">
                <Route className="h-4 w-4 text-white" />
              </div>
              <h1 className="text-xl font-bold bg-gradient-to-r from-blue-600 to-purple-600 bg-clip-text text-transparent">Opti'tour</h1>
            </div>
            <Separator orientation="vertical" className="h-6" />
            <Badge variant="outline" className="text-xs border-purple-200 text-purple-600 dark:border-purple-800 dark:text-purple-400">
              <Activity className="mr-1 h-3 w-3" />
              Bicycle Delivery Optimizer
            </Badge>
          </div>
          <div className="flex items-center gap-3">
            <ThemeToggle />
            <Button 
              size="sm" 
              variant="outline" 
              className="gap-2 border-blue-200 text-blue-600 dark:border-blue-800 dark:text-blue-400"
              onClick={handleMapUpload}
              disabled={loading}
            >
              <Upload className="h-4 w-4" />
              {loading ? 'Loading...' : 'Load Map (XML)'}
            </Button>
            <Button size="sm" variant="outline" className="gap-2 border-cyan-200 text-cyan-600  dark:border-cyan-800 dark:text-cyan-400">
              <Save className="h-4 w-4" />
              Save Tours
            </Button>
            <Button
              size="sm"
              className="gap-2 bg-gradient-to-r from-purple-500 to-blue-600 hover:from-purple-600 hover:to-blue-700 text-white shadow-lg"
              disabled={!map || loading}
              onClick={async () => {
                console.log('Optimize Tours button clicked');
                try {
                  const res = await computeTours?.();
                  console.log('Compute tours response:', res);
                  setComputeNotice(null);
                  if (res && Array.isArray(res)) {
                    const points: DeliveryPoint[] = [];
                    // prefer courier starts first
                    res.forEach((t: any) => {
                      const courier = t.courier;
                      if (courier && courier.current_location) {
                        const cid = `courier-${courier.id}`;
                        points.push({ id: cid, position: [courier.current_location.latitude, courier.current_location.longitude], address: 'Courier start (warehouse)', type: 'courier', status: 'active' });
                      }
                      (t.deliveries || []).forEach((d: any) => {
                        const findInter = (addr: any) => {
                          if (!addr) return null;
                          if (typeof addr === 'string') return map?.intersections?.find((i: any) => String(i.id) === String(addr));
                          return addr;
                        };
                        const p1 = findInter(d.pickup_addr);
                        const p2 = findInter(d.delivery_addr);
                        if (p1) points.push({ id: `pickup-${d.id}`, position: [p1.latitude, p1.longitude], address: 'Pickup Location', type: 'pickup', status: 'pending' });
                        if (p2) points.push({ id: `delivery-${d.id}`, position: [p2.latitude, p2.longitude], address: 'Delivery Location', type: 'delivery', status: 'pending' });
                      });
                    });
                    if (points.length > 0) {
                      setDeliveryPoints(points);
                      // pan to first point if any
                      setMapCenter(points[0].position);
                    } else {
                      // do not clear existing points — show a notice so user knows nothing was computed
                      setComputeNotice('No tours were computed (no couriers or no assignable deliveries). Make sure the map includes couriers/warehouses and deliveries.');
                      console.warn('Compute returned empty tour list; leaving existing markers unchanged.');
                    }
                    // build route polylines from returned tours
                    try {
                      if (res && Array.isArray(res) && res.length > 0 && map) {
                        const colors = ['#10b981', '#3b82f6', '#ef4444', '#f59e0b', '#8b5cf6'];
                        const builtRoutes = res.map((t: any, idx: number) => {
                          const ids: string[] = Array.isArray(t.route_intersections) ? t.route_intersections : [];
                          const positions: [number, number][] = ids.map((nodeId: string) => {
                            const inter = map.intersections.find((i: any) => String(i.id) === String(nodeId));
                            return inter ? [inter.latitude, inter.longitude] as [number, number] : null;
                          }).filter(Boolean) as [number, number][];
                          return { id: t.courier?.id ?? `route-${idx}`, color: colors[idx % colors.length], positions };
                        }).filter((r: any) => r.positions && r.positions.length > 0);
                        setRoutes(builtRoutes);
                      } else {
                        setRoutes([]);
                      }
                    } catch (e) {
                      console.error('Failed to build route polylines:', e);
                    }
                  }
                } catch (err) {
                  console.error('Failed to compute tours:', err);
                }
              }}
            >
              <Route className="h-4 w-4" />
              Optimize Tours
            </Button>
          </div>
        </div>
      </div>

      {/* Main Content */}
      <div className="container mx-auto p-6 space-y-6">
        {/* Quick Stats Cards */}
        <div className="grid grid-cols-1 md:grid-cols-4 gap-4">
          <Card className="bg-gradient-to-br from-blue-500 to-blue-600 text-white border-0 shadow-lg">
            <CardHeader className="flex flex-row items-center justify-between space-y-0 pb-2">
              <CardTitle className="text-sm font-medium text-blue-100">Active Couriers</CardTitle>
              <Truck className="h-4 w-4 text-blue-200" />
            </CardHeader>
            <CardContent>
              <div className="text-2xl font-bold">1</div>
              <p className="text-xs text-blue-200">Bicycle couriers</p>
            </CardContent>
          </Card>
          
          <Card className="bg-gradient-to-br from-purple-500 to-purple-600 text-white border-0 shadow-lg">
            <CardHeader className="flex flex-row items-center justify-between space-y-0 pb-2">
              <CardTitle className="text-sm font-medium text-purple-100">Deliveries</CardTitle>
              <Package className="h-4 w-4 text-purple-200" />
            </CardHeader>
            <CardContent>
              <div className="text-2xl font-bold">{stats?.deliveryRequests ?? 0}</div>
              <p className="text-xs text-purple-200">Active deliveries</p>
            </CardContent>
          </Card>

          <Card className="bg-gradient-to-br from-cyan-500 to-cyan-600 text-white border-0 shadow-lg">
            <CardHeader className="flex flex-row items-center justify-between space-y-0 pb-2">
              <CardTitle className="text-sm font-medium text-cyan-100">Travel Speed</CardTitle>
              <Timer className="h-4 w-4 text-cyan-200" />
            </CardHeader>
            <CardContent>
              <div className="text-2xl font-bold">15</div>
              <p className="text-xs text-cyan-200">km/h (constant)</p>
            </CardContent>
          </Card>

          <Card className="bg-gradient-to-br from-emerald-500 to-emerald-600 text-white border-0 shadow-lg">
            <CardHeader className="flex flex-row items-center justify-between space-y-0 pb-2">
              <CardTitle className="text-sm font-medium text-emerald-100">Start Time</CardTitle>
              <Clock className="h-4 w-4 text-emerald-200" />
            </CardHeader>
            <CardContent>
              <div className="text-2xl font-bold">08:00</div>
              <p className="text-xs text-emerald-200">Daily warehouse start</p>
            </CardContent>
          </Card>
        </div>

        {/* Main Grid */}
        <div className="grid grid-cols-1 lg:grid-cols-3 gap-6">
          {/* Map Section */}
          <Card className="lg:col-span-2 border-blue-200 dark:border-blue-800 shadow-lg">
            <CardHeader className="bg-gradient-to-r from-blue-50 to-purple-50 dark:from-blue-950 dark:to-purple-950 mb-6">
              <div className="w-full">
                <div className="flex items-center justify-between">
                  <div className="flex items-center gap-2 text-blue-700 dark:text-blue-300">
                    <Map className="h-5 w-5 text-blue-600" />
                    <span className="text-lg font-medium">City Map & Delivery Tours</span>
                  </div>
                  <div>
                    <Button size="sm" variant="outline" onClick={() => setShowSegmentLabels((s) => !s)}>
                      {showSegmentLabels ? 'Hide numbers' : 'Show numbers'}
                    </Button>
                  </div>
                </div>
                <div className="mt-1">
                  <CardDescription className="text-blue-600 dark:text-blue-400">
                    Load XML city map and visualize optimized bicycle delivery routes
                  </CardDescription>
                </div>
              </div>
            </CardHeader>
            <CardContent>
              <DeliveryMap
                points={deliveryPoints}
                roadSegments={roadSegments}
                center={mapCenter}
                zoom={14}
                height="500px"
                showRoadNetwork={false}
                showSegmentLabels={showSegmentLabels}
                routes={routes}
                onPointClick={handlePointClick}
              />
            </CardContent>
          </Card>

          {/* Right Column */}
          <div className="space-y-6">
            {/* Couriers Management */}
            <Card className="border-purple-200 dark:border-purple-800 shadow-lg">
              <CardHeader className="bg-gradient-to-r from-purple-50 to-pink-50 dark:from-purple-950 dark:to-pink-950 mb-6">
                <CardTitle className="flex items-center gap-2 text-purple-700 dark:text-purple-300">
                  <Truck className="h-5 w-5 text-purple-600" />
                  Courier Management
                </CardTitle>
                <CardDescription className="text-purple-600 dark:text-purple-400">
                  Manage bicycle courier count and assignments
                </CardDescription>
              </CardHeader>
              <CardContent className="space-y-4">
                <div className="space-y-3">
                  <div className="flex items-center justify-between">
                    <span className="text-sm font-medium">Number of Couriers:</span>
                    <div className="flex items-center gap-2">
                      <Button 
                        size="sm" 
                        variant="outline" 
                        className="h-8 w-8 p-0 border-purple-200 text-purple-600"
                        onClick={() => setCourierCount(Math.max(1, courierCount - 1))}
                        disabled={courierCount <= 1}
                      >
                        -
                      </Button>
                      <span className="text-lg font-semibold w-8 text-center text-purple-700 dark:text-purple-300">{courierCount}</span>
                      <Button 
                        size="sm" 
                        variant="outline" 
                        className="h-8 w-8 p-0 border-purple-200 text-purple-600"
                        onClick={() => setCourierCount(courierCount + 1)}
                      >
                        +
                      </Button>
                    </div>
                  </div>
                  <div className="text-xs text-purple-500 dark:text-purple-400">
                    Speed: 15 km/h • Start: 08:00 from warehouse
                  </div>
                </div>
                <Separator className="bg-purple-200 dark:bg-purple-800" />
                <div className="space-y-2 bg-purple-50 dark:bg-purple-950/50 p-3 rounded-lg">
                  <p className="text-sm font-medium text-purple-700 dark:text-purple-300">Courier 1</p>
                  <div className="text-xs text-purple-600 dark:text-purple-400">
                    Status: <span className="text-emerald-600 font-medium">Available</span> • Requests: 0
                  </div>
                </div>
              </CardContent>
            </Card>

            {/* Timeline */}
            <Card className="border-cyan-200 dark:border-cyan-800 shadow-lg">
              <CardHeader className="bg-gradient-to-r from-cyan-50 to-blue-50 dark:from-cyan-950 dark:to-blue-950 mb-6">
                <CardTitle className="flex items-center gap-2 text-cyan-700 dark:text-cyan-300">
                  <Clock className="h-5 w-5 text-cyan-600" />
                  Tour Schedule
                </CardTitle>
                <CardDescription className="text-cyan-600 dark:text-cyan-400">
                  Pickup and delivery times for each courier
                </CardDescription>
              </CardHeader>
              <CardContent>
                <div className="h-32 rounded-lg bg-gradient-to-br from-cyan-100/50 to-blue-100/50 dark:from-cyan-900/30 dark:to-blue-900/30 border-2 border-dashed border-cyan-300/50 dark:border-cyan-700/50 flex items-center justify-center">
                  <div className="text-center">
                    <Timer className="h-8 w-8 text-cyan-500 mx-auto mb-1 animate-pulse" />
                    <p className="text-sm text-cyan-600 dark:text-cyan-400">No active tours</p>
                  </div>
                </div>
              </CardContent>
            </Card>
          </div>
        </div>

        {/* Deliveries Section */}
        <Card className="border-emerald-200 dark:border-emerald-800 shadow-lg">
          <CardHeader className="bg-gradient-to-r from-emerald-50 to-green-50 dark:from-emerald-950 dark:to-green-950 mb-6">
            <div className="flex items-center justify-between">
              <div>
                <CardTitle className="flex items-center gap-2 text-emerald-700 dark:text-emerald-300">
                  <Package className="h-5 w-5 text-emerald-600" />
                  Deliveries
                </CardTitle>
                <CardDescription className="text-emerald-600 dark:text-emerald-400">
                  Add new deliveries with pickup and delivery locations
                </CardDescription>
              </div>
              <div className="flex gap-2">
                <Button
                  size="sm"
                  onClick={() => setOpenNewReq(true)}
                  className="gap-2 bg-gradient-to-r from-emerald-500 to-green-600 hover:from-emerald-600 hover:to-green-700 text-white shadow-lg"
                  disabled={!map || loading}
                  title={!map ? 'Load a map first to add deliveries' : loading ? 'Please wait, loading...' : undefined}
                >
                  <Plus className="h-4 w-4" />
                  New Delivery
                </Button>
              </div>
            </div>
          </CardHeader>
          <CardContent>
            {(stats?.deliveryRequests ?? 0) === 0 ? (
              <div className="h-48 rounded-lg bg-gradient-to-br from-emerald-100/50 to-green-100/50 dark:from-emerald-900/30 dark:to-green-900/30 border-2 border-dashed border-emerald-300/50 dark:border-emerald-700/50 flex items-center justify-center">
                <div className="text-center space-y-2">
                  <Package className="h-8 w-8 text-emerald-500 mx-auto animate-bounce" />
                  <p className="text-sm text-emerald-600 dark:text-emerald-400">No deliveries</p>
                  <p className="text-xs text-emerald-500 dark:text-emerald-500">Add a delivery to start planning tours</p>
                </div>
              </div>
            ) : (
              <div className="space-y-3">
                <div className="text-xs text-emerald-700 dark:text-emerald-300">{stats.deliveryRequests} delivery(ies)</div>
                <div className="max-h-56 overflow-auto rounded-md border border-emerald-200 dark:border-emerald-800 divide-y divide-emerald-100 dark:divide-emerald-900">
                  {(deliveries || []).map((d: any) => {
                    const pickupId = typeof d.pickup_addr === 'string' ? d.pickup_addr : d.pickup_addr?.id;
                    const deliveryId = typeof d.delivery_addr === 'string' ? d.delivery_addr : d.delivery_addr?.id;
                    return (
                      <div key={d.id} className="flex items-center justify-between px-3 py-2">
                        <div className="min-w-0">
                          <div className="text-sm font-medium text-emerald-800 dark:text-emerald-200 truncate">Delivery {d.id}</div>
                          <div className="text-xs text-emerald-600 dark:text-emerald-400 truncate">
                            Pickup: {pickupId} • Drop: {deliveryId} • svc: {d.pickup_service_s + d.delivery_service_s}s
                          </div>
                        </div>
                        <div className="flex items-center gap-2">
                        {stats.activeCouriers > 1 && (
                        <Select>
                          <SelectTrigger className="w-[180px] h-8 gap-1 border-emerald-100 text-emerald-700 dark:border-emerald-700a dark:text-emerald-300">
                            <SelectValue placeholder="Select a fruit" />
                          </SelectTrigger>
                          <SelectContent>
                            <SelectGroup>
                              <SelectLabel>Fruits</SelectLabel>
                              <SelectItem value="apple">Apple</SelectItem>
                              <SelectItem value="banana">Banana</SelectItem>
                              <SelectItem value="blueberry">Blueberry</SelectItem>
                              <SelectItem value="grapes">Grapes</SelectItem>
                              <SelectItem value="pineapple">Pineapple</SelectItem>
                            </SelectGroup>
                          </SelectContent>
                        </Select>
                      )}
                        <Button
                          size="sm"
                          variant="outline"
                          className="h-8 gap-1 border-emerald-200 text-emerald-700 dark:border-emerald-800 dark:text-emerald-300"
                          onClick={async () => {
                            try {
                              await deleteRequest(d.id);
                              // remove markers if present
                              setDeliveryPoints((prev) => prev?.filter((p) => p.id !== `pickup-${d.id}` && p.id !== `delivery-${d.id}`));
                            } catch (e) {
                              // handled globally
                            }
                          }}
                        >
                          <Trash2 className="h-3.5 w-3.5" />
                          Delete
                        </Button>
                        </div>
                      </div>
                    );
                  })}
                </div>
              </div>
            )}
              
          </CardContent>
        </Card>

        {/* New Delivery Request Sheet */}
        <Sheet open={openNewReq} onOpenChange={setOpenNewReq}>
          <SheetContent side="right" className="sm:max-w-md">
            <SheetHeader>
              <SheetTitle>New Delivery Request</SheetTitle>
              <SheetDescription>Provide node IDs and service durations in seconds.</SheetDescription>
            </SheetHeader>
            <form onSubmit={submitNewRequest} className="mt-6 space-y-4">
              <div className="space-y-2">
                <label className="text-sm font-medium">Pickup node id</label>
                <Input
                  placeholder="e.g. 25175791"
                  value={pickupAddr}
                  onChange={(e) => setPickupAddr(e.target.value)}
                  required
                />
              </div>
              <div className="space-y-2">
                <label className="text-sm font-medium">Delivery node id</label>
                <Input
                  placeholder="e.g. 25175792"
                  value={deliveryAddr}
                  onChange={(e) => setDeliveryAddr(e.target.value)}
                  required
                />
              </div>
              <div className="grid grid-cols-2 gap-3">
                <div className="space-y-2">
                  <label className="text-sm font-medium">Pickup service (s)</label>
                  <Input
                    type="number"
                    min={0}
                    value={pickupService}
                    onChange={(e) => setPickupService(parseInt(e.target.value || '0', 10))}
                    required
                  />
                </div>
                <div className="space-y-2">
                  <label className="text-sm font-medium">Delivery service (s)</label>
                  <Input
                    type="number"
                    min={0}
                    value={deliveryService}
                    onChange={(e) => setDeliveryService(parseInt(e.target.value || '0', 10))}
                    required
                  />
                </div>
              </div>
                <div className="flex items-center gap-2">
                <Separator className="flex-1 bg-emerald-200 dark:bg-emerald-800" />
                <span className="text-xs text-emerald-600 dark:text-emerald-400 px-2">Or</span>
                <Separator className="flex-1 bg-emerald-200 dark:bg-emerald-800" />
                </div>
                {/* Import via XML */}
              <div>
                <Button 
                  type="button"
                  variant="outline" 
                  className="w-full gap-2 border-emerald-200 text-emerald-600 dark:border-emerald-800 dark:text-emerald-400"
                  onClick={handleRequestUpload}
                  disabled={loading}
                >
                  <Upload className="h-4 w-4" />
                  {loading ? 'Loading...' : 'Import from XML'}
                </Button>
              </div>
              <div className="flex justify-end gap-2 pt-2">
                <Button type="button" variant="outline" onClick={() => setOpenNewReq(false)}>Cancel</Button>
                <Button type="submit" disabled={loading} className="bg-gradient-to-r from-emerald-500 to-green-600 text-white">
                  {loading ? 'Saving...' : 'Create request'}
                </Button>
              </div>
            </form>
          </SheetContent>
        </Sheet>

        {/* Tour Results Section */}
        <Card className="border-indigo-200 dark:border-indigo-800 shadow-lg">
          <CardHeader className="bg-gradient-to-r from-indigo-50 to-purple-50 dark:from-indigo-950 dark:to-purple-950 mb-6">
            <CardTitle className="flex items-center gap-2 text-indigo-700 dark:text-indigo-300">
              <Route className="h-5 w-5 text-indigo-600" />
              Optimized Tours
            </CardTitle>
            <CardDescription className="text-indigo-600 dark:text-indigo-400">
              Computed delivery tours with addresses, arrival and departure times
            </CardDescription>
          </CardHeader>
          <CardContent>
            {computeNotice ? (
              <div className="p-4 bg-yellow-50 rounded-md border border-yellow-200 text-yellow-800">{computeNotice}</div>
            ) : (
              <div className="h-32 rounded-lg bg-gradient-to-br from-indigo-100/50 to-purple-100/50 dark:from-indigo-900/30 dark:to-purple-900/30 border-2 border-dashed border-indigo-300/50 dark:border-indigo-700/50 flex items-center justify-center">
                <div className="text-center space-y-2">
                  <Route className="h-8 w-8 text-indigo-500 mx-auto" />
                  <p className="text-sm text-indigo-600 dark:text-indigo-400">No optimized tours</p>
                  <p className="text-xs text-indigo-500 dark:text-indigo-500">Add requests and optimize to see results</p>
                </div>
              </div>
            )}
          </CardContent>
        </Card>
      </div>
      {successAlert && (
        <div className="fixed right-6 bottom-6 z-50 w-80">
          <Alert>
            <svg xmlns="http://www.w3.org/2000/svg" className="h-4 w-4 mr-2" fill="none" viewBox="0 0 24 24" strokeWidth={2} stroke="currentColor">
              <path strokeLinecap="round" strokeLinejoin="round" d="M5 13l4 4L19 7" />
            </svg>
            <div>
              <AlertTitle>Success</AlertTitle>
              <AlertDescription>{successAlert}</AlertDescription>
            </div>
          </Alert>
        </div>
      )}
    </div>
  )
}<|MERGE_RESOLUTION|>--- conflicted
+++ resolved
@@ -33,12 +33,10 @@
   } = useDeliveryApp();
 
   const [deliveryPoints, setDeliveryPoints] = useState<DeliveryPoint[]>();
-<<<<<<< HEAD
   const [computeNotice, setComputeNotice] = useState<string | null>(null);
   const [successAlert, setSuccessAlert] = useState<string | null>(null);
   const [routes, setRoutes] = useState<{ id: string; color?: string; positions: [number, number][] }[]>([]);
   const [showSegmentLabels, setShowSegmentLabels] = useState<boolean>(true);
-=======
   
   // Courier management state
   const [courierCount, setCourierCount] = useState(1);
@@ -50,7 +48,6 @@
     name: `Courier ${i + 1}`,
     phone: `+33 ${i + 1}XX XXX XXX`
   }));
->>>>>>> 70545a49
 
   const handlePointClick = (point: any) => {
     console.log('Clicked delivery point:', point);
