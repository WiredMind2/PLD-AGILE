import { Button } from '@/components/ui/button'
import { Card, CardContent, CardDescription, CardHeader, CardTitle } from '@/components/ui/card'
import { Badge } from '@/components/ui/badge'
import { Separator } from '@/components/ui/separator'
import { Map, Truck, Clock, Save, Plus, Route, Upload, Timer, Package, Activity, Trash2 } from 'lucide-react'
import { ThemeToggle } from '@/components/ui/theme-toggle'
import DeliveryMap, { DeliveryPoint } from '@/components/ui/delivery-map'
import { useState, useRef, useEffect } from 'react'
import { useDeliveryApp } from '@/hooks/useDeliveryApp'
import { Sheet, SheetContent, SheetDescription, SheetHeader, SheetTitle } from '@/components/ui/sheet'
import { Alert, AlertTitle, AlertDescription } from '@/components/ui/alert'
import { Input } from '@/components/ui/input'
import { Select, SelectTrigger, SelectValue, SelectContent, SelectItem } from '@/components/ui/select'

export default function MainView(): JSX.Element {
  const fileInputRef = useRef<HTMLInputElement>(null);
  const requestsInputRef = useRef<HTMLInputElement>(null);
  const [mapCenter, setMapCenter] = useState<[number, number]>([45.764043, 4.835659]); // Default Lyon center
  const [roadSegments, setRoadSegments] = useState<any[]>([]);
  
  const { 
    loading, 
    error, 
    uploadMap,
    clearError,
  addRequest,
  uploadRequestsFile,
    deleteRequest,
    stats,
  map,
  deliveries,
  computeTours,
  fetchCouriers,
  addCourier,
  deleteCourier,
  couriers,
  clearServerState,
  assignDeliveryToCourier,
  } = useDeliveryApp();

  useEffect(() => {
    clearServerState();
  }, []);

  const [deliveryPoints, setDeliveryPoints] = useState<DeliveryPoint[]>();
  const [computeNotice, setComputeNotice] = useState<string | null>(null);
  const [successAlert, setSuccessAlert] = useState<string | null>(null);
  const [routes, setRoutes] = useState<{ id: string; color?: string; positions: [number, number][] }[]>([]);
  const [showSegmentLabels, setShowSegmentLabels] = useState<boolean>(true);
  
  const handlePointClick = (point: any) => {
    console.log('Clicked delivery point:', point);
  };

  const handleMapUpload = () => {
    fileInputRef.current?.click();
  };

  const handleRequestUpload = () => {
    requestsInputRef.current?.click();
  };

  const handleFileChange = async (event: React.ChangeEvent<HTMLInputElement>) => {
    const input = event.currentTarget as HTMLInputElement;
    const file = input.files?.[0];
    if (file) {
      try {
        const mapData = await uploadMap(file);
        console.log('Map uploaded successfully:', mapData);
        
        // Only show existing delivery request points (no raw map nodes or couriers)
        const getCoords = (addr: any): [number, number] | null => {
          if (!addr) return null;
          if (typeof addr === 'string') {
            const inter = mapData.intersections?.find((i: any) => String(i.id) === String(addr));
            return inter ? [inter.latitude, inter.longitude] : null;
          }
          if (typeof addr.latitude === 'number' && typeof addr.longitude === 'number') {
            return [addr.latitude, addr.longitude];
          }
          return null;
        };

        const points: DeliveryPoint[] = [];
        (mapData.deliveries || []).forEach((delivery: any) => {
          const p1 = getCoords(delivery.pickup_addr);
          if (p1) {
            points.push({
              id: `pickup-${delivery.id}`,
              position: p1,
              address: 'Pickup Location',
              type: 'pickup',
              status: 'pending',
            });
          }
          const p2 = getCoords(delivery.delivery_addr);
          if (p2) {
            points.push({
              id: `delivery-${delivery.id}`,
              position: p2,
              address: 'Delivery Location',
              type: 'delivery',
              status: 'pending',
            });
          }
          // Add courier marker at warehouse if present on the delivery
          const wh = delivery.warehouse;
          if (wh && typeof wh.latitude === 'number' && typeof wh.longitude === 'number') {
            const courierId = `courier-${String(wh.id)}`;
            if (!points.some((p) => p.id === courierId)) {
              points.push({
                id: courierId,
                position: [wh.latitude, wh.longitude],
                address: 'Courier start (warehouse)',
                type: 'courier',
                status: 'active',
              });
            }
          }
        });
        
        console.log('Generated delivery points:', points);
        setDeliveryPoints(points);
  // show success alert
  setSuccessAlert('Map loaded successfully');
  setTimeout(() => setSuccessAlert(null), 5000);
        
        // Convert road segments for rendering
        const segments = (mapData.road_segments || []).map(segment => ({
          start: [segment.start.latitude, segment.start.longitude] as [number, number],
          end: [segment.end.latitude, segment.end.longitude] as [number, number],
          street_name: segment.street_name
        }));
        setRoadSegments(segments);
        console.log('Generated road segments:', segments.length);
        
        // Set map center to the first intersection if available
        if (mapData.intersections && mapData.intersections.length > 0) {
          const firstIntersection = mapData.intersections[0];
          setMapCenter([firstIntersection.latitude, firstIntersection.longitude]);
          console.log('Map center updated to:', [firstIntersection.latitude, firstIntersection.longitude]);
        }
        
      } catch (error) {
        console.error('Failed to upload map:', error);
      }
    }
    // Reset the input value so the same file can be uploaded again
    try {
      input.value = '';
    } catch (e) {
      // ignore
    }
  };

  const handleRequestsFileChange = async (event: React.ChangeEvent<HTMLInputElement>) => {
    const input = event.currentTarget as HTMLInputElement;
    const file = input.files?.[0];
    if (!file) return;
    try {
      const deliveries = await uploadRequestsFile(file);

      // Reflect on map visually using current loaded intersections
      if (map && Array.isArray(deliveries)) {
        setDeliveryPoints((prev) => {
          const base = prev ? [...prev] : [];
          deliveries.forEach((d: any) => {
            const pickup = map.intersections.find((i) => String(i.id) === String(d.pickup_addr?.id ?? d.pickup_addr));
            const drop = map.intersections.find((i) => String(i.id) === String(d.delivery_addr?.id ?? d.delivery_addr));
            if (pickup) {
              base.push({ id: `pickup-${d.id}`, position: [pickup.latitude, pickup.longitude], address: 'Pickup Location', type: 'pickup', status: 'pending' });
            }
            if (drop) {
              base.push({ id: `delivery-${d.id}`, position: [drop.latitude, drop.longitude], address: 'Delivery Location', type: 'delivery', status: 'pending' });
            }
            // Add courier marker at warehouse (entrepot) if available
            const wh = d.warehouse;
            if (wh && typeof wh.latitude === 'number' && typeof wh.longitude === 'number') {
              const courierId = `courier-${String(wh.id)}`;
              if (!base.some((p) => p.id === courierId)) {
                base.push({
                  id: courierId,
                  position: [wh.latitude, wh.longitude],
                  address: 'Courier start (warehouse)',
                  type: 'courier',
                  status: 'active',
                });
              }
            }
          });
          return base;
        });
        setSuccessAlert('Delivery requests imported successfully');
        setTimeout(() => setSuccessAlert(null), 5000);
      }
    } catch (err) {
      console.error('Failed to upload requests:', err);
    } finally {
      try {
        input.value = '';
      } catch (e) {
        // ignore
      }
    }
  };

  // New Delivery Request Sheet state
  const [openNewReq, setOpenNewReq] = useState(false);
  const [pickupAddr, setPickupAddr] = useState('');
  const [deliveryAddr, setDeliveryAddr] = useState('');
  const [pickupService, setPickupService] = useState(300); // default 5 min
  const [deliveryService, setDeliveryService] = useState(300); // default 5 min

  const submitNewRequest = async (e: React.FormEvent) => {
    e.preventDefault();
    try {
      const created = await addRequest({
        pickup_addr: pickupAddr,
        delivery_addr: deliveryAddr,
        pickup_service_s: Number(pickupService),
        delivery_service_s: Number(deliveryService)
      } as any);
      // If we have a map, add points on the fly for visualization
      if (map) {
        const findInter = (id: string) => map.intersections.find((i) => String(i.id) === String(id));
        const pickupInter = findInter(pickupAddr);
        const deliveryInter = findInter(deliveryAddr);
        setDeliveryPoints((prev) => {
          const base = prev ? [...prev] : [];
          if (pickupInter) {
            base.push({
              id: `pickup-${created?.id ?? pickupAddr}`,
              position: [pickupInter.latitude, pickupInter.longitude],
              address: 'Pickup Location',
              type: 'pickup',
              status: 'pending'
            });
          }
          if (deliveryInter) {
            base.push({
              id: `delivery-${created?.id ?? deliveryAddr}`,
              position: [deliveryInter.latitude, deliveryInter.longitude],
              address: 'Delivery Location',
              type: 'delivery',
              status: 'pending'
            });
          }
          return base;
        });
      }
      // reset and close
      setPickupAddr('');
      setDeliveryAddr('');
      setPickupService(300);
      setDeliveryService(300);
      setOpenNewReq(false);
      setSuccessAlert('New delivery request created');
      setTimeout(() => setSuccessAlert(null), 5000);
    } catch (err) {
      // error is handled globally via hook
    }
  };
  return (
    <div className="min-h-screen bg-gradient-to-br from-blue-50 via-purple-50 to-cyan-50 dark:from-gray-950 ">
      {/* Hidden file input for map upload */}
      <input
        ref={fileInputRef}
        type="file"
        accept=".xml"
        style={{ display: 'none' }}
        onChange={handleFileChange}
      />
      {/* Hidden file input for delivery requests upload */}
      <input
        ref={requestsInputRef}
        type="file"
        accept=".xml"
        style={{ display: 'none' }}
        onChange={handleRequestsFileChange}
      />
      
      {/* Header */}
      <div className="sticky top-0 z-50 w-full border-b border-blue-200/50 dark:border-gray-800/50 bg-white/80 dark:bg-gray-950/80 backdrop-blur-lg supports-[backdrop-filter]:bg-white/60 dark:supports-[backdrop-filter]:bg-gray-950/60">
        {/* Error display */}
        {error && (
          <div className="bg-red-100 dark:bg-red-900/30 border-b border-red-200 dark:border-red-800 px-6 py-2">
            <div className="flex items-center justify-between">
              <p className="text-red-700 dark:text-red-300 text-sm">{error}</p>
              <Button
                variant="ghost"
                size="sm"
                onClick={clearError}
                className="text-red-600 dark:text-red-400 hover:text-red-800 dark:hover:text-red-200"
              >
                ×
              </Button>
            </div>
          </div>
        )}
        
        <div className="container flex h-16 items-center justify-between px-6">
          <div className="flex items-center gap-4">
            <div className="flex items-center gap-2">
              <div className="flex h-8 w-8 items-center justify-center rounded-lg bg-gradient-to-r from-blue-500 to-purple-600 shadow-lg">
                <Route className="h-4 w-4 text-white" />
              </div>
              <h1 className="text-xl font-bold bg-gradient-to-r from-blue-600 to-purple-600 bg-clip-text text-transparent">Opti'tour</h1>
            </div>
            <Separator orientation="vertical" className="h-6" />
            <Badge variant="outline" className="text-xs border-purple-200 text-purple-600 dark:border-purple-800 dark:text-purple-400">
              <Activity className="mr-1 h-3 w-3" />
              Bicycle Delivery Optimizer
            </Badge>
          </div>
          <div className="flex items-center gap-3">
            <ThemeToggle />
            <Button 
              size="sm" 
              variant="outline" 
              className="gap-2 border-blue-200 text-blue-600 dark:border-blue-800 dark:text-blue-400"
              onClick={handleMapUpload}
              disabled={loading}
            >
              <Upload className="h-4 w-4" />
              {loading ? 'Loading...' : 'Load Map (XML)'}
            </Button>
            <Button size="sm" variant="outline" className="gap-2 border-cyan-200 text-cyan-600  dark:border-cyan-800 dark:text-cyan-400">
              <Save className="h-4 w-4" />
              Save Tours
            </Button>
            <Button
              size="sm"
              className="gap-2 bg-gradient-to-r from-purple-500 to-blue-600 hover:from-purple-600 hover:to-blue-700 text-white shadow-lg"
              disabled={!map || loading}
              onClick={async () => {
                console.log('Optimize Tours button clicked');
                try {
                  const res = await computeTours?.();
                  console.log('Compute tours response:', res);
                  setComputeNotice(null);
                  if (res && Array.isArray(res)) {
                    const points: DeliveryPoint[] = [];
                    res.forEach((t: any) => {
                      const courier = t.courier;
                      if (courier && courier.current_location) {
                        const cid = `courier-${courier.id}`;
                        points.push({ id: cid, position: [courier.current_location.latitude, courier.current_location.longitude], address: 'Courier start (warehouse)', type: 'courier', status: 'active' });
                      }
                      (t.deliveries || []).forEach((d: any) => {
                        const findInter = (addr: any) => {
                          if (!addr) return null;
                          if (typeof addr === 'string') return map?.intersections?.find((i: any) => String(i.id) === String(addr));
                          return addr;
                        };
                        const p1 = findInter(d.pickup_addr);
                        const p2 = findInter(d.delivery_addr);
                        if (p1) points.push({ id: `pickup-${d.id}`, position: [p1.latitude, p1.longitude], address: 'Pickup Location', type: 'pickup', status: 'pending' });
                        if (p2) points.push({ id: `delivery-${d.id}`, position: [p2.latitude, p2.longitude], address: 'Delivery Location', type: 'delivery', status: 'pending' });
                      });
                    });
                    if (points.length > 0) {
                      setDeliveryPoints(points);
                      // pan to first point if any
                      setMapCenter(points[0].position);
                    } else {
                      // do not clear existing points — show a notice so user knows nothing was computed
                      setComputeNotice('No tours were computed (no couriers or no assignable deliveries). Make sure the map includes couriers/warehouses and deliveries.');
                      console.warn('Compute returned empty tour list; leaving existing markers unchanged.');
                    }
                    // build route polylines from returned tours
                    try {
                      if (res && Array.isArray(res) && res.length > 0 && map) {
                        const colors = ['#10b981', '#3b82f6', '#ef4444', '#f59e0b', '#8b5cf6'];
                        const builtRoutes = res.map((t: any, idx: number) => {
                          const ids: string[] = Array.isArray(t.route_intersections) ? t.route_intersections : [];
                          const positions: [number, number][] = ids.map((nodeId: string) => {
                            const inter = map.intersections.find((i: any) => String(i.id) === String(nodeId));
                            return inter ? [inter.latitude, inter.longitude] as [number, number] : null;
                          }).filter(Boolean) as [number, number][];
                          return { id: t.courier?.id ?? `route-${idx}`, color: colors[idx % colors.length], positions };
                        }).filter((r: any) => r.positions && r.positions.length > 0);
                        setRoutes(builtRoutes);
                      } else {
                        setRoutes([]);
                      }
                    } catch (e) {
                      console.error('Failed to build route polylines:', e);
                    }
                  }
                } catch (err) {
                  console.error('Failed to compute tours:', err);
                }
              }}
            >
              <Route className="h-4 w-4" />
              Optimize Tours
            </Button>
          </div>
        </div>
      </div>

      {/* Main Content */}
      <div className="container mx-auto p-6 space-y-6">
        {/* Quick Stats Cards */}
        <div className="grid grid-cols-1 md:grid-cols-4 gap-4">
          <Card className="bg-gradient-to-br from-blue-500 to-blue-600 text-white border-0 shadow-lg">
            <CardHeader className="flex flex-row items-center justify-between space-y-0 pb-2">
              <CardTitle className="text-sm font-medium text-blue-100">Active Couriers</CardTitle>
              <Truck className="h-4 w-4 text-blue-200" />
            </CardHeader>
            <CardContent>
              <div className="text-2xl font-bold">1</div>
              <p className="text-xs text-blue-200">Bicycle couriers</p>
            </CardContent>
          </Card>
          
          <Card className="bg-gradient-to-br from-purple-500 to-purple-600 text-white border-0 shadow-lg">
            <CardHeader className="flex flex-row items-center justify-between space-y-0 pb-2">
              <CardTitle className="text-sm font-medium text-purple-100">Deliveries</CardTitle>
              <Package className="h-4 w-4 text-purple-200" />
            </CardHeader>
            <CardContent>
              <div className="text-2xl font-bold">{stats?.deliveryRequests ?? 0}</div>
              <p className="text-xs text-purple-200">Active deliveries</p>
            </CardContent>
          </Card>

          <Card className="bg-gradient-to-br from-cyan-500 to-cyan-600 text-white border-0 shadow-lg">
            <CardHeader className="flex flex-row items-center justify-between space-y-0 pb-2">
              <CardTitle className="text-sm font-medium text-cyan-100">Travel Speed</CardTitle>
              <Timer className="h-4 w-4 text-cyan-200" />
            </CardHeader>
            <CardContent>
              <div className="text-2xl font-bold">15</div>
              <p className="text-xs text-cyan-200">km/h (constant)</p>
            </CardContent>
          </Card>

          <Card className="bg-gradient-to-br from-emerald-500 to-emerald-600 text-white border-0 shadow-lg">
            <CardHeader className="flex flex-row items-center justify-between space-y-0 pb-2">
              <CardTitle className="text-sm font-medium text-emerald-100">Start Time</CardTitle>
              <Clock className="h-4 w-4 text-emerald-200" />
            </CardHeader>
            <CardContent>
              <div className="text-2xl font-bold">08:00</div>
              <p className="text-xs text-emerald-200">Daily warehouse start</p>
            </CardContent>
          </Card>
        </div>

        {/* Main Grid */}
        <div className="grid grid-cols-1 lg:grid-cols-3 gap-6">
          {/* Map Section */}
          <Card className="lg:col-span-2 border-blue-200 dark:border-blue-800 shadow-lg">
            <CardHeader className="bg-gradient-to-r from-blue-50 to-purple-50 dark:from-blue-950 dark:to-purple-950 mb-6">
              <div className="w-full">
                <div className="flex items-center justify-between">
                  <div className="flex items-center gap-2 text-blue-700 dark:text-blue-300">
                    <Map className="h-5 w-5 text-blue-600" />
                    <span className="text-lg font-medium">City Map & Delivery Tours</span>
                  </div>
                  <div>
                    <Button size="sm" variant="outline" onClick={() => setShowSegmentLabels((s) => !s)}>
                      {showSegmentLabels ? 'Hide numbers' : 'Show numbers'}
                    </Button>
                  </div>
                </div>
                <div className="mt-1">
                  <CardDescription className="text-blue-600 dark:text-blue-400">
                    Load XML city map and visualize optimized bicycle delivery routes
                  </CardDescription>
                </div>
              </div>
            </CardHeader>
            <CardContent>
              {!map ? (
                <div className="h-[500px] rounded-lg bg-gradient-to-br from-blue-50/50 to-purple-50/50 dark:from-blue-950/30 dark:to-purple-950/30 border-2 border-dashed border-blue-200/50 dark:border-blue-800/50 flex items-center justify-center">
                  <div className="text-center space-y-3">
                    <Map className="h-10 w-10 text-blue-500 mx-auto" />
                    <p className="text-sm text-blue-600 dark:text-blue-400">No map loaded</p>
                    <p className="text-xs text-blue-500 dark:text-blue-500">Load an XML city map to visualize roads and compute tours</p>
                  </div>
                </div>
              ) : (
                <DeliveryMap
                  points={deliveryPoints}
                  roadSegments={roadSegments}
                  center={mapCenter}
                  zoom={14}
                  height="500px"
                  showRoadNetwork={false}
                  showSegmentLabels={showSegmentLabels}
                  routes={routes}
                  onPointClick={handlePointClick}
                />
              )}
            </CardContent>
          </Card>

          {/* Right Column */}
          <div className="space-y-6">
            {/* Couriers Management */}
            <Card className="border-purple-200 dark:border-purple-800 shadow-lg">
              <CardHeader className="bg-gradient-to-r from-purple-50 to-pink-50 dark:from-purple-950 dark:to-pink-950 mb-6">
                <CardTitle className="flex items-center gap-2 text-purple-700 dark:text-purple-300">
                  <Truck className="h-5 w-5 text-purple-600" />
                  Courier Management
                </CardTitle>
                <CardDescription className="text-purple-600 dark:text-purple-400">
                  Manage bicycle courier count and assignments
                </CardDescription>
              </CardHeader>
              <CardContent className="space-y-4">
                <div className="space-y-3">
                  <div className="flex items-center justify-between">
                    <span className="text-sm font-medium">Number of Couriers:</span>
                    <div className="flex items-center gap-2">
                      <Button 
                        size="sm" 
                        variant="outline" 
                        className="h-8 w-8 p-0 border-purple-200 text-purple-600"
                        onClick={async () => {
                          try {
                            // remove last courier if any
                            if (stats.activeCouriers > 0) {
                              const cs = await fetchCouriers();
                              const last = cs && cs.length ? cs[cs.length - 1] : null;
                              if (last) await deleteCourier(String(last.id));
                            }
                          } catch (e) {
                            // handled globally
                          }
                        }}
                      >
                        -
                      </Button>
                      <span className="text-lg font-semibold w-8 text-center text-purple-700 dark:text-purple-300">{stats.activeCouriers}</span>
                      <Button 
                        size="sm" 
                        variant="outline" 
                        className="h-8 w-8 p-0 border-purple-200 text-purple-600"
                        onClick={async () => {
                          try {
                            const name = `Courier ${stats.activeCouriers + 1}`;
                            await addCourier({ name, id: `C${Date.now()}`, current_location: map?.intersections?.[0] ?? { id: '0', latitude: mapCenter[0], longitude: mapCenter[1] } });
                          } catch (e) {
                            // handled globally
                          }
                        }}
                      >
                        +
                      </Button>
                    </div>
                  </div>
                  <div className="text-xs text-purple-500 dark:text-purple-400">
                    Speed: 15 km/h • Start: 08:00 from warehouse
                  </div>
                </div>
                <Separator className="bg-purple-200 dark:bg-purple-800" />
                <div className="space-y-2 bg-purple-50 dark:bg-purple-950/50 p-3 rounded-lg">
                  <div className="flex items-center justify-between">
                    <p className="text-sm font-medium text-purple-700 dark:text-purple-300">Couriers</p>
                    <div className="flex gap-2">
                      <Button size="sm" variant="ghost" onClick={() => fetchCouriers()}>Refresh</Button>
                    </div>
                  </div>
                  <div className="text-xs text-purple-600 dark:text-purple-400">
                    <div className="space-y-2 max-h-[22rem] overflow-auto rounded-md border border-purple-200 dark:border-purple-800 divide-y divide-purple-100 dark:divide-purple-900 p-2">
                        {(couriers && couriers.length > 0) ? (
                          (() => {
                            // compute assigned counts per courier
                            const counts: Record<string, number> = {};
                            (deliveries || []).forEach((d: any) => {
                              const cid = d?.courier?.id ?? (typeof d?.courier === 'string' ? d.courier : null);
                              if (cid) counts[String(cid)] = (counts[String(cid)] || 0) + 1;
                            });
                            return couriers.map((c: any) => (
                              <div key={c.id} className="flex items-center justify-between px-2 py-2">
                                <div className="min-w-0">
                                  <div className="text-sm font-medium text-purple-800 dark:text-purple-200 truncate">{c.name || c.id}</div>
                                  <div className="text-xs text-purple-600 dark:text-purple-400 truncate">Requests: {counts[String(c.id)] ?? 0}</div>
                                </div>
                                <div className="flex items-center gap-2">
                                  <Button size="sm" variant="outline" onClick={async () => { try { await deleteCourier(String(c.id)); } catch (e) {} }}>
                                    <Trash2 className="h-3.5 w-3.5" />
                                  </Button>
                                </div>
                              </div>
                            ));
                          })()
                        ) : (
                          <div className="text-center text-xs text-purple-600">No couriers registered</div>
                        )}
                    </div>
                  </div>
                </div>
              </CardContent>
            </Card>
          </div>
        </div>

        {/* Deliveries Section */}
        <Card className="border-emerald-200 dark:border-emerald-800 shadow-lg">
          <CardHeader className="bg-gradient-to-r from-emerald-50 to-green-50 dark:from-emerald-950 dark:to-green-950 mb-6">
            <div className="flex items-center justify-between">
              <div>
                <CardTitle className="flex items-center gap-2 text-emerald-700 dark:text-emerald-300">
                  <Package className="h-5 w-5 text-emerald-600" />
                  Deliveries
                </CardTitle>
                <CardDescription className="text-emerald-600 dark:text-emerald-400">
                  Add new deliveries with pickup and delivery locations
                </CardDescription>
              </div>
              <div className="flex gap-2">
                <Button
                  size="sm"
                  onClick={() => setOpenNewReq(true)}
                  className="gap-2 bg-gradient-to-r from-emerald-500 to-green-600 hover:from-emerald-600 hover:to-green-700 text-white shadow-lg"
                  disabled={!map || loading}
                  title={!map ? 'Load a map first to add deliveries' : loading ? 'Please wait, loading...' : undefined}
                >
                  <Plus className="h-4 w-4" />
                  New Delivery
                </Button>
              </div>
            </div>
          </CardHeader>
          <CardContent>
            {(stats?.deliveryRequests ?? 0) === 0 ? (
              <div className="h-48 rounded-lg bg-gradient-to-br from-emerald-100/50 to-green-100/50 dark:from-emerald-900/30 dark:to-green-900/30 border-2 border-dashed border-emerald-300/50 dark:border-emerald-700/50 flex items-center justify-center">
                <div className="text-center space-y-2">
                  <Package className="h-8 w-8 text-emerald-500 mx-auto animate-bounce" />
                  <p className="text-sm text-emerald-600 dark:text-emerald-400">No deliveries</p>
                  <p className="text-xs text-emerald-500 dark:text-emerald-500">Add a delivery to start planning tours</p>
                </div>
              </div>
            ) : (
              <div className="space-y-3">
                <div className="text-xs text-emerald-700 dark:text-emerald-300">{stats.deliveryRequests} delivery(ies)</div>
                <div className="max-h-56 overflow-auto rounded-md border border-emerald-200 dark:border-emerald-800 divide-y divide-emerald-100 dark:divide-emerald-900">
                  {(deliveries || []).map((d: any) => {
                    const pickupId = typeof d.pickup_addr === 'string' ? d.pickup_addr : d.pickup_addr?.id;
                    const deliveryId = typeof d.delivery_addr === 'string' ? d.delivery_addr : d.delivery_addr?.id;
                    return (
                      <div key={d.id} className="flex items-center justify-between px-3 py-2">
                        <div className="min-w-0">
                          <div className="text-sm font-medium text-emerald-800 dark:text-emerald-200 truncate">Delivery {d.id}</div>
                          <div className="text-xs text-emerald-600 dark:text-emerald-400 truncate">
                            Pickup: {pickupId} • Drop: {deliveryId} • svc: {d.pickup_service_s + d.delivery_service_s}s
                          </div>
                        </div>
                        <div className="flex items-center gap-2">
<<<<<<< HEAD
                        {stats.activeCouriers > 1 && (
                        <Select>
                          <SelectTrigger className="w-[180px] h-8 gap-1 border-emerald-100 text-emerald-700 dark:border-emerald-700a dark:text-emerald-300">
                            <SelectValue placeholder="Select a courrier" />
                          </SelectTrigger>
                          <SelectContent>
                            <SelectGroup>
                              <SelectLabel>Couriers</SelectLabel>
                              {couriers.map((courier) => (
                                <SelectItem key={courier.id} value={courier.id}>
                                  {courier.name}
                                </SelectItem>
                              ))}
                            </SelectGroup>
                          </SelectContent>
                        </Select>
                      )}
                        <Button
                          size="sm"
                          variant="outline"
                          className="h-8 gap-1 border-emerald-200 text-emerald-700 dark:border-emerald-800 dark:text-emerald-300"
                          onClick={async () => {
                            try {
                              await deleteRequest(d.id);
                              // remove markers if present
                              setDeliveryPoints((prev) => prev?.filter((p) => p.id !== `pickup-${d.id}` && p.id !== `delivery-${d.id}`));
                            } catch (e) {
                              // handled globally
                            }
                          }}
                        >
                          <Trash2 className="h-3.5 w-3.5" />
                          Delete
                        </Button>
=======
                          <Select
                            value={(d?.courier?.id ?? (typeof d?.courier === 'string' ? d.courier : '')) || 'none'}
                            onValueChange={async (val: string) => {
                              const v = val === 'none' ? null : val;
                              try {
                                await assignDeliveryToCourier(d.id, v);
                              } catch (err) {
                                // handled globally
                              }
                            }}
                          >
                            <SelectTrigger size="sm">
                              <SelectValue placeholder="Unassigned" />
                            </SelectTrigger>
                            <SelectContent>
                              <SelectItem value={"none"} key="none">Unassigned</SelectItem>
                              {(couriers || []).map((c: any) => (
                                <SelectItem key={c.name} value={String(c.id)}>{c.name}</SelectItem>
                              ))}
                            </SelectContent>
                          </Select>
                          <Button
                            size="sm"
                            variant="outline"
                            className="h-8 gap-1 border-emerald-200 text-emerald-700 dark:border-emerald-800 dark:text-emerald-300"
                            onClick={async () => {
                              try {
                                await deleteRequest(d.id);
                                // remove markers if present
                                setDeliveryPoints((prev) => prev?.filter((p) => p.id !== `pickup-${d.id}` && p.id !== `delivery-${d.id}`));
                              } catch (e) {
                                // handled globally
                              }
                            }}
                          >
                            <Trash2 className="h-3.5 w-3.5" />
                            Delete
                          </Button>
>>>>>>> b401b60a
                        </div>
                      </div>
                    );
                  })}
                </div>
              </div>
            )}
              
          </CardContent>
        </Card>

        {/* New Delivery Request Sheet */}
        <Sheet open={openNewReq} onOpenChange={setOpenNewReq}>
          <SheetContent side="right" className="sm:max-w-md">
            <SheetHeader>
              <SheetTitle>New Delivery Request</SheetTitle>
              <SheetDescription>Provide node IDs and service durations in seconds.</SheetDescription>
            </SheetHeader>
            <form onSubmit={submitNewRequest} className="mt-6 space-y-4">
              <div className="space-y-2">
                <label className="text-sm font-medium">Pickup node id</label>
                <Input
                  placeholder="e.g. 25175791"
                  value={pickupAddr}
                  onChange={(e) => setPickupAddr(e.target.value)}
                  required
                />
              </div>
              <div className="space-y-2">
                <label className="text-sm font-medium">Delivery node id</label>
                <Input
                  placeholder="e.g. 25175792"
                  value={deliveryAddr}
                  onChange={(e) => setDeliveryAddr(e.target.value)}
                  required
                />
              </div>
              <div className="grid grid-cols-2 gap-3">
                <div className="space-y-2">
                  <label className="text-sm font-medium">Pickup service (s)</label>
                  <Input
                    type="number"
                    min={0}
                    value={pickupService}
                    onChange={(e) => setPickupService(parseInt(e.target.value || '0', 10))}
                    required
                  />
                </div>
                <div className="space-y-2">
                  <label className="text-sm font-medium">Delivery service (s)</label>
                  <Input
                    type="number"
                    min={0}
                    value={deliveryService}
                    onChange={(e) => setDeliveryService(parseInt(e.target.value || '0', 10))}
                    required
                  />
                </div>
              </div>
                <div className="flex items-center gap-2">
                <Separator className="flex-1 bg-emerald-200 dark:bg-emerald-800" />
                <span className="text-xs text-emerald-600 dark:text-emerald-400 px-2">Or</span>
                <Separator className="flex-1 bg-emerald-200 dark:bg-emerald-800" />
                </div>
                {/* Import via XML */}
              <div>
                <Button 
                  type="button"
                  variant="outline" 
                  className="w-full gap-2 border-emerald-200 text-emerald-600 dark:border-emerald-800 dark:text-emerald-400"
                  onClick={handleRequestUpload}
                  disabled={loading}
                >
                  <Upload className="h-4 w-4" />
                  {loading ? 'Loading...' : 'Import from XML'}
                </Button>
              </div>
              <div className="flex justify-end gap-2 pt-2">
                <Button type="button" variant="outline" onClick={() => setOpenNewReq(false)}>Cancel</Button>
                <Button type="submit" disabled={loading} className="bg-gradient-to-r from-emerald-500 to-green-600 text-white">
                  {loading ? 'Saving...' : 'Create request'}
                </Button>
              </div>
            </form>
          </SheetContent>
        </Sheet>

        {/* Tour Results Section */}
        <Card className="border-indigo-200 dark:border-indigo-800 shadow-lg">
          <CardHeader className="bg-gradient-to-r from-indigo-50 to-purple-50 dark:from-indigo-950 dark:to-purple-950 mb-6">
            <CardTitle className="flex items-center gap-2 text-indigo-700 dark:text-indigo-300">
              <Route className="h-5 w-5 text-indigo-600" />
              Optimized Tours
            </CardTitle>
            <CardDescription className="text-indigo-600 dark:text-indigo-400">
              Computed delivery tours with addresses, arrival and departure times
            </CardDescription>
          </CardHeader>
          <CardContent>
            {computeNotice ? (
              <div className="p-4 bg-yellow-50 rounded-md border border-yellow-200 text-yellow-800">{computeNotice}</div>
            ) : (
              <div className="h-32 rounded-lg bg-gradient-to-br from-indigo-100/50 to-purple-100/50 dark:from-indigo-900/30 dark:to-purple-900/30 border-2 border-dashed border-indigo-300/50 dark:border-indigo-700/50 flex items-center justify-center">
                <div className="text-center space-y-2">
                  <Route className="h-8 w-8 text-indigo-500 mx-auto" />
                  <p className="text-sm text-indigo-600 dark:text-indigo-400">No optimized tours</p>
                  <p className="text-xs text-indigo-500 dark:text-indigo-500">Add requests and optimize to see results</p>
                </div>
              </div>
            )}
          </CardContent>
        </Card>
      </div>
      {successAlert && (
        <div className="fixed right-6 bottom-6 z-50 w-80">
          <Alert>
            <svg xmlns="http://www.w3.org/2000/svg" className="h-4 w-4 mr-2" fill="none" viewBox="0 0 24 24" strokeWidth={2} stroke="currentColor">
              <path strokeLinecap="round" strokeLinejoin="round" d="M5 13l4 4L19 7" />
            </svg>
            <div>
              <AlertTitle>Success</AlertTitle>
              <AlertDescription>{successAlert}</AlertDescription>
            </div>
          </Alert>
        </div>
      )}
    </div>
  )
}<|MERGE_RESOLUTION|>--- conflicted
+++ resolved
@@ -651,42 +651,6 @@
                           </div>
                         </div>
                         <div className="flex items-center gap-2">
-<<<<<<< HEAD
-                        {stats.activeCouriers > 1 && (
-                        <Select>
-                          <SelectTrigger className="w-[180px] h-8 gap-1 border-emerald-100 text-emerald-700 dark:border-emerald-700a dark:text-emerald-300">
-                            <SelectValue placeholder="Select a courrier" />
-                          </SelectTrigger>
-                          <SelectContent>
-                            <SelectGroup>
-                              <SelectLabel>Couriers</SelectLabel>
-                              {couriers.map((courier) => (
-                                <SelectItem key={courier.id} value={courier.id}>
-                                  {courier.name}
-                                </SelectItem>
-                              ))}
-                            </SelectGroup>
-                          </SelectContent>
-                        </Select>
-                      )}
-                        <Button
-                          size="sm"
-                          variant="outline"
-                          className="h-8 gap-1 border-emerald-200 text-emerald-700 dark:border-emerald-800 dark:text-emerald-300"
-                          onClick={async () => {
-                            try {
-                              await deleteRequest(d.id);
-                              // remove markers if present
-                              setDeliveryPoints((prev) => prev?.filter((p) => p.id !== `pickup-${d.id}` && p.id !== `delivery-${d.id}`));
-                            } catch (e) {
-                              // handled globally
-                            }
-                          }}
-                        >
-                          <Trash2 className="h-3.5 w-3.5" />
-                          Delete
-                        </Button>
-=======
                           <Select
                             value={(d?.courier?.id ?? (typeof d?.courier === 'string' ? d.courier : '')) || 'none'}
                             onValueChange={async (val: string) => {
@@ -725,7 +689,6 @@
                             <Trash2 className="h-3.5 w-3.5" />
                             Delete
                           </Button>
->>>>>>> b401b60a
                         </div>
                       </div>
                     );
