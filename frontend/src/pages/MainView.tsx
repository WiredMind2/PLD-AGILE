--- conflicted
+++ resolved
@@ -502,8 +502,16 @@
               </div>
             </CardHeader>
             <CardContent>
-<<<<<<< HEAD
-              <DeliveryMap
+              {!map ? (
+                <div className="h-[500px] rounded-lg bg-gradient-to-br from-blue-50/50 to-purple-50/50 dark:from-blue-950/30 dark:to-purple-950/30 border-2 border-dashed border-blue-200/50 dark:border-blue-800/50 flex items-center justify-center">
+                  <div className="text-center space-y-3">
+                    <Map className="h-10 w-10 text-blue-500 mx-auto" />
+                    <p className="text-sm text-blue-600 dark:text-blue-400">No map loaded</p>
+                    <p className="text-xs text-blue-500 dark:text-blue-500">Load an XML city map to visualize roads and compute tours</p>
+                  </div>
+                </div>
+              ) : (
+                <DeliveryMap
                 points={deliveryPoints}
                 roadSegments={roadSegments}
                 center={mapCenter}
@@ -514,29 +522,6 @@
                 routes={routes}
                 onPointClick={handlePointClick}
               />
-=======
-              {!map ? (
-                <div className="h-[500px] rounded-lg bg-gradient-to-br from-blue-50/50 to-purple-50/50 dark:from-blue-950/30 dark:to-purple-950/30 border-2 border-dashed border-blue-200/50 dark:border-blue-800/50 flex items-center justify-center">
-                  <div className="text-center space-y-3">
-                    <Map className="h-10 w-10 text-blue-500 mx-auto" />
-                    <p className="text-sm text-blue-600 dark:text-blue-400">No map loaded</p>
-                    <p className="text-xs text-blue-500 dark:text-blue-500">Load an XML city map to visualize roads and compute tours</p>
-                  </div>
-                </div>
-              ) : (
-                <DeliveryMap
-                  points={deliveryPoints}
-                  roadSegments={roadSegments}
-                  center={mapCenter}
-                  zoom={14}
-                  height="500px"
-                  showRoadNetwork={false}
-                  showSegmentLabels={showSegmentLabels}
-                  routes={routes}
-                  onPointClick={handlePointClick}
-                />
-              )}
->>>>>>> b401b60a
             </CardContent>
           </Card>
 
