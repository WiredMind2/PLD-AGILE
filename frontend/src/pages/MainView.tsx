--- conflicted
+++ resolved
@@ -341,8 +341,6 @@
     }
   };
 
-<<<<<<< HEAD
-=======
   // Helper: Rebuild markers and routes from state (map + tours)
   const rebuildFromState = (currentMap: any, currentTours: any[]) => {
     try {
@@ -411,7 +409,6 @@
       // ignore rebuild failures
     }
   };
->>>>>>> 5593a18b
   return (
     <div className="min-h-screen bg-gradient-to-br from-blue-50 via-purple-50 to-cyan-50 dark:from-gray-950 ">
       {/* Hidden file input for map upload */}
