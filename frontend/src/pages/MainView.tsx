import { Button } from '@/components/ui/button'
import { Card, CardContent, CardDescription, CardHeader, CardTitle } from '@/components/ui/card'
import { Badge } from '@/components/ui/badge'
import { Separator } from '@/components/ui/separator'
import { Map, Truck, Clock, Save, Plus, Route, Upload, Timer, Package, Activity, Trash2, User } from 'lucide-react'
import { ThemeToggle } from '@/components/ui/theme-toggle'
import DeliveryMap, { DeliveryPoint } from '@/components/ui/delivery-map'
import { useState, useRef } from 'react'
import { useDeliveryApp } from '@/hooks/useDeliveryApp'
import { Sheet, SheetContent, SheetDescription, SheetHeader, SheetTitle } from '@/components/ui/sheet'
import { Alert, AlertTitle, AlertDescription } from '@/components/ui/alert'
import { Input } from '@/components/ui/input'
import { Select, SelectContent, SelectGroup, SelectItem, SelectLabel, SelectTrigger, SelectValue } from '@/components/ui/select'

export default function MainView(): JSX.Element {
  const fileInputRef = useRef<HTMLInputElement>(null);
  const requestsInputRef = useRef<HTMLInputElement>(null);
  const [mapCenter, setMapCenter] = useState<[number, number]>([45.764043, 4.835659]); // Default Lyon center
  const [roadSegments, setRoadSegments] = useState<any[]>([]);
  
  const { 
    loading, 
    error, 
    uploadMap,
    clearError,
  addRequest,
  uploadRequestsFile,
    deleteRequest,
    stats,
  map,
  deliveries,
  computeTours,
  } = useDeliveryApp();

  const [deliveryPoints, setDeliveryPoints] = useState<DeliveryPoint[]>();
  const [computeNotice, setComputeNotice] = useState<string | null>(null);
  const [successAlert, setSuccessAlert] = useState<string | null>(null);
  const [routes, setRoutes] = useState<{ id: string; color?: string; positions: [number, number][] }[]>([]);
  const [showSegmentLabels, setShowSegmentLabels] = useState<boolean>(true);
<<<<<<< HEAD
=======
  
  // Courier management state
  const [courierCount, setCourierCount] = useState(1);
  const [selectedCourier, setSelectedCourier] = useState<string>('courier-1');
  
  // Generate list of available couriers
  const couriers = Array.from({ length: courierCount }, (_, i) => ({
    id: `courier-${i + 1}`,
    name: `Courier ${i + 1}`,
    phone: `+33 ${i + 1}XX XXX XXX`
  }));
>>>>>>> b8ecd439

  const handlePointClick = (point: any) => {
    console.log('Clicked delivery point:', point);
  };

  const handleMapUpload = () => {
    fileInputRef.current?.click();
  };

  const handleRequestUpload = () => {
    requestsInputRef.current?.click();
  };

  const handleFileChange = async (event: React.ChangeEvent<HTMLInputElement>) => {
    const input = event.currentTarget as HTMLInputElement;
    const file = input.files?.[0];
    if (file) {
      try {
        const mapData = await uploadMap(file);
        console.log('Map uploaded successfully:', mapData);
        
        // Only show existing delivery request points (no raw map nodes or couriers)
        const getCoords = (addr: any): [number, number] | null => {
          if (!addr) return null;
          if (typeof addr === 'string') {
            const inter = mapData.intersections?.find((i: any) => String(i.id) === String(addr));
            return inter ? [inter.latitude, inter.longitude] : null;
          }
          if (typeof addr.latitude === 'number' && typeof addr.longitude === 'number') {
            return [addr.latitude, addr.longitude];
          }
          return null;
        };

        const points: DeliveryPoint[] = [];
        (mapData.deliveries || []).forEach((delivery: any) => {
          const p1 = getCoords(delivery.pickup_addr);
          if (p1) {
            points.push({
              id: `pickup-${delivery.id}`,
              position: p1,
              address: 'Pickup Location',
              type: 'pickup',
              status: 'pending',
            });
          }
          const p2 = getCoords(delivery.delivery_addr);
          if (p2) {
            points.push({
              id: `delivery-${delivery.id}`,
              position: p2,
              address: 'Delivery Location',
              type: 'delivery',
              status: 'pending',
            });
          }
          // Add courier marker at warehouse if present on the delivery
          const wh = delivery.warehouse;
          if (wh && typeof wh.latitude === 'number' && typeof wh.longitude === 'number') {
            const courierId = `courier-${String(wh.id)}`;
            if (!points.some((p) => p.id === courierId)) {
              points.push({
                id: courierId,
                position: [wh.latitude, wh.longitude],
                address: 'Courier start (warehouse)',
                type: 'courier',
                status: 'active',
              });
            }
          }
        });
        
        console.log('Generated delivery points:', points);
        setDeliveryPoints(points);
  // show success alert
  setSuccessAlert('Map loaded successfully');
  setTimeout(() => setSuccessAlert(null), 5000);
        
        // Convert road segments for rendering
        const segments = (mapData.road_segments || []).map(segment => ({
          start: [segment.start.latitude, segment.start.longitude] as [number, number],
          end: [segment.end.latitude, segment.end.longitude] as [number, number],
          street_name: segment.street_name
        }));
        setRoadSegments(segments);
        console.log('Generated road segments:', segments.length);
        
        // Set map center to the first intersection if available
        if (mapData.intersections && mapData.intersections.length > 0) {
          const firstIntersection = mapData.intersections[0];
          setMapCenter([firstIntersection.latitude, firstIntersection.longitude]);
          console.log('Map center updated to:', [firstIntersection.latitude, firstIntersection.longitude]);
        }
        
      } catch (error) {
        console.error('Failed to upload map:', error);
      }
    }
    // Reset the input value so the same file can be uploaded again
    try {
      input.value = '';
    } catch (e) {
      // ignore
    }
  };

  const handleRequestsFileChange = async (event: React.ChangeEvent<HTMLInputElement>) => {
    const input = event.currentTarget as HTMLInputElement;
    const file = input.files?.[0];
    if (!file) return;
    try {
      const deliveries = await uploadRequestsFile(file);

      // Reflect on map visually using current loaded intersections
      if (map && Array.isArray(deliveries)) {
        setDeliveryPoints((prev) => {
          const base = prev ? [...prev] : [];
          deliveries.forEach((d: any) => {
            const pickup = map.intersections.find((i) => String(i.id) === String(d.pickup_addr?.id ?? d.pickup_addr));
            const drop = map.intersections.find((i) => String(i.id) === String(d.delivery_addr?.id ?? d.delivery_addr));
            if (pickup) {
              base.push({ id: `pickup-${d.id}`, position: [pickup.latitude, pickup.longitude], address: 'Pickup Location', type: 'pickup', status: 'pending' });
            }
            if (drop) {
              base.push({ id: `delivery-${d.id}`, position: [drop.latitude, drop.longitude], address: 'Delivery Location', type: 'delivery', status: 'pending' });
            }
            // Add courier marker at warehouse (entrepot) if available
            const wh = d.warehouse;
            if (wh && typeof wh.latitude === 'number' && typeof wh.longitude === 'number') {
              const courierId = `courier-${String(wh.id)}`;
              if (!base.some((p) => p.id === courierId)) {
                base.push({
                  id: courierId,
                  position: [wh.latitude, wh.longitude],
                  address: 'Courier start (warehouse)',
                  type: 'courier',
                  status: 'active',
                });
              }
            }
          });
          return base;
        });
        setSuccessAlert('Delivery requests imported successfully');
        setTimeout(() => setSuccessAlert(null), 5000);
      }
    } catch (err) {
      console.error('Failed to upload requests:', err);
    } finally {
      try {
        input.value = '';
      } catch (e) {
        // ignore
      }
    }
  };

  // New Delivery Request Sheet state
  const [openNewReq, setOpenNewReq] = useState(false);
  const [pickupAddr, setPickupAddr] = useState('');
  const [deliveryAddr, setDeliveryAddr] = useState('');
  const [pickupService, setPickupService] = useState(300); // default 5 min
  const [deliveryService, setDeliveryService] = useState(300); // default 5 min

  const submitNewRequest = async (e: React.FormEvent) => {
    e.preventDefault();
    try {
      const created = await addRequest({
        pickup_addr: pickupAddr,
        delivery_addr: deliveryAddr,
        pickup_service_s: Number(pickupService),
        delivery_service_s: Number(deliveryService)
      } as any);
      // If we have a map, add points on the fly for visualization
      if (map) {
        const findInter = (id: string) => map.intersections.find((i) => String(i.id) === String(id));
        const pickupInter = findInter(pickupAddr);
        const deliveryInter = findInter(deliveryAddr);
        setDeliveryPoints((prev) => {
          const base = prev ? [...prev] : [];
          if (pickupInter) {
            base.push({
              id: `pickup-${created?.id ?? pickupAddr}`,
              position: [pickupInter.latitude, pickupInter.longitude],
              address: 'Pickup Location',
              type: 'pickup',
              status: 'pending'
            });
          }
          if (deliveryInter) {
            base.push({
              id: `delivery-${created?.id ?? deliveryAddr}`,
              position: [deliveryInter.latitude, deliveryInter.longitude],
              address: 'Delivery Location',
              type: 'delivery',
              status: 'pending'
            });
          }
          return base;
        });
      }
      // reset and close
      setPickupAddr('');
      setDeliveryAddr('');
      setPickupService(300);
      setDeliveryService(300);
      setOpenNewReq(false);
      setSuccessAlert('New delivery request created');
      setTimeout(() => setSuccessAlert(null), 5000);
    } catch (err) {
      // error is handled globally via hook
    }
  };
  return (
    <div className="min-h-screen bg-gradient-to-br from-blue-50 via-purple-50 to-cyan-50 dark:from-gray-950 ">
      {/* Hidden file input for map upload */}
      <input
        ref={fileInputRef}
        type="file"
        accept=".xml"
        style={{ display: 'none' }}
        onChange={handleFileChange}
      />
      {/* Hidden file input for delivery requests upload */}
      <input
        ref={requestsInputRef}
        type="file"
        accept=".xml"
        style={{ display: 'none' }}
        onChange={handleRequestsFileChange}
      />
      
      {/* Header */}
      <div className="sticky top-0 z-50 w-full border-b border-blue-200/50 dark:border-gray-800/50 bg-white/80 dark:bg-gray-950/80 backdrop-blur-lg supports-[backdrop-filter]:bg-white/60 dark:supports-[backdrop-filter]:bg-gray-950/60">
        {/* Error display */}
        {error && (
          <div className="bg-red-100 dark:bg-red-900/30 border-b border-red-200 dark:border-red-800 px-6 py-2">
            <div className="flex items-center justify-between">
              <p className="text-red-700 dark:text-red-300 text-sm">{error}</p>
              <Button
                variant="ghost"
                size="sm"
                onClick={clearError}
                className="text-red-600 dark:text-red-400 hover:text-red-800 dark:hover:text-red-200"
              >
                ×
              </Button>
            </div>
          </div>
        )}
        
        <div className="container flex h-16 items-center justify-between px-6">
          <div className="flex items-center gap-4">
            <div className="flex items-center gap-2">
              <div className="flex h-8 w-8 items-center justify-center rounded-lg bg-gradient-to-r from-blue-500 to-purple-600 shadow-lg">
                <Route className="h-4 w-4 text-white" />
              </div>
              <h1 className="text-xl font-bold bg-gradient-to-r from-blue-600 to-purple-600 bg-clip-text text-transparent">Opti'tour</h1>
            </div>
            <Separator orientation="vertical" className="h-6" />
            <Badge variant="outline" className="text-xs border-purple-200 text-purple-600 dark:border-purple-800 dark:text-purple-400">
              <Activity className="mr-1 h-3 w-3" />
              Bicycle Delivery Optimizer
            </Badge>
          </div>
          <div className="flex items-center gap-3">
            <ThemeToggle />
            <Button 
              size="sm" 
              variant="outline" 
              className="gap-2 border-blue-200 text-blue-600 dark:border-blue-800 dark:text-blue-400"
              onClick={handleMapUpload}
              disabled={loading}
            >
              <Upload className="h-4 w-4" />
              {loading ? 'Loading...' : 'Load Map (XML)'}
            </Button>
            <Button size="sm" variant="outline" className="gap-2 border-cyan-200 text-cyan-600  dark:border-cyan-800 dark:text-cyan-400">
              <Save className="h-4 w-4" />
              Save Tours
            </Button>
            <Button
              size="sm"
              className="gap-2 bg-gradient-to-r from-purple-500 to-blue-600 hover:from-purple-600 hover:to-blue-700 text-white shadow-lg"
              disabled={!map || loading}
              onClick={async () => {
                console.log('Optimize Tours button clicked');
                try {
                  const res = await computeTours?.();
                  console.log('Compute tours response:', res);
                  setComputeNotice(null);
                  if (res && Array.isArray(res)) {
                    const points: DeliveryPoint[] = [];
                    // prefer courier starts first
                    res.forEach((t: any) => {
                      const courier = t.courier;
                      if (courier && courier.current_location) {
                        const cid = `courier-${courier.id}`;
                        points.push({ id: cid, position: [courier.current_location.latitude, courier.current_location.longitude], address: 'Courier start (warehouse)', type: 'courier', status: 'active' });
                      }
                      (t.deliveries || []).forEach((d: any) => {
                        const findInter = (addr: any) => {
                          if (!addr) return null;
                          if (typeof addr === 'string') return map?.intersections?.find((i: any) => String(i.id) === String(addr));
                          return addr;
                        };
                        const p1 = findInter(d.pickup_addr);
                        const p2 = findInter(d.delivery_addr);
                        if (p1) points.push({ id: `pickup-${d.id}`, position: [p1.latitude, p1.longitude], address: 'Pickup Location', type: 'pickup', status: 'pending' });
                        if (p2) points.push({ id: `delivery-${d.id}`, position: [p2.latitude, p2.longitude], address: 'Delivery Location', type: 'delivery', status: 'pending' });
                      });
                    });
                    if (points.length > 0) {
                      setDeliveryPoints(points);
                      // pan to first point if any
                      setMapCenter(points[0].position);
                    } else {
                      // do not clear existing points — show a notice so user knows nothing was computed
                      setComputeNotice('No tours were computed (no couriers or no assignable deliveries). Make sure the map includes couriers/warehouses and deliveries.');
                      console.warn('Compute returned empty tour list; leaving existing markers unchanged.');
                    }
                    // build route polylines from returned tours
                    try {
                      if (res && Array.isArray(res) && res.length > 0 && map) {
                        const colors = ['#10b981', '#3b82f6', '#ef4444', '#f59e0b', '#8b5cf6'];
                        const builtRoutes = res.map((t: any, idx: number) => {
                          const ids: string[] = Array.isArray(t.route_intersections) ? t.route_intersections : [];
                          const positions: [number, number][] = ids.map((nodeId: string) => {
                            const inter = map.intersections.find((i: any) => String(i.id) === String(nodeId));
                            return inter ? [inter.latitude, inter.longitude] as [number, number] : null;
                          }).filter(Boolean) as [number, number][];
                          return { id: t.courier?.id ?? `route-${idx}`, color: colors[idx % colors.length], positions };
                        }).filter((r: any) => r.positions && r.positions.length > 0);
                        setRoutes(builtRoutes);
                      } else {
                        setRoutes([]);
                      }
                    } catch (e) {
                      console.error('Failed to build route polylines:', e);
                    }
                  }
                } catch (err) {
                  console.error('Failed to compute tours:', err);
                }
              }}
            >
              <Route className="h-4 w-4" />
              Optimize Tours
            </Button>
          </div>
        </div>
      </div>

      {/* Main Content */}
      <div className="container mx-auto p-6 space-y-6">
        {/* Quick Stats Cards */}
        <div className="grid grid-cols-1 md:grid-cols-4 gap-4">
          <Card className="bg-gradient-to-br from-blue-500 to-blue-600 text-white border-0 shadow-lg">
            <CardHeader className="flex flex-row items-center justify-between space-y-0 pb-2">
              <CardTitle className="text-sm font-medium text-blue-100">Active Couriers</CardTitle>
              <Truck className="h-4 w-4 text-blue-200" />
            </CardHeader>
            <CardContent>
              <div className="text-2xl font-bold">1</div>
              <p className="text-xs text-blue-200">Bicycle couriers</p>
            </CardContent>
          </Card>
          
          <Card className="bg-gradient-to-br from-purple-500 to-purple-600 text-white border-0 shadow-lg">
            <CardHeader className="flex flex-row items-center justify-between space-y-0 pb-2">
              <CardTitle className="text-sm font-medium text-purple-100">Deliveries</CardTitle>
              <Package className="h-4 w-4 text-purple-200" />
            </CardHeader>
            <CardContent>
              <div className="text-2xl font-bold">{stats?.deliveryRequests ?? 0}</div>
              <p className="text-xs text-purple-200">Active deliveries</p>
            </CardContent>
          </Card>

          <Card className="bg-gradient-to-br from-cyan-500 to-cyan-600 text-white border-0 shadow-lg">
            <CardHeader className="flex flex-row items-center justify-between space-y-0 pb-2">
              <CardTitle className="text-sm font-medium text-cyan-100">Travel Speed</CardTitle>
              <Timer className="h-4 w-4 text-cyan-200" />
            </CardHeader>
            <CardContent>
              <div className="text-2xl font-bold">15</div>
              <p className="text-xs text-cyan-200">km/h (constant)</p>
            </CardContent>
          </Card>

          <Card className="bg-gradient-to-br from-emerald-500 to-emerald-600 text-white border-0 shadow-lg">
            <CardHeader className="flex flex-row items-center justify-between space-y-0 pb-2">
              <CardTitle className="text-sm font-medium text-emerald-100">Start Time</CardTitle>
              <Clock className="h-4 w-4 text-emerald-200" />
            </CardHeader>
            <CardContent>
              <div className="text-2xl font-bold">08:00</div>
              <p className="text-xs text-emerald-200">Daily warehouse start</p>
            </CardContent>
          </Card>
        </div>

        {/* Main Grid */}
        <div className="grid grid-cols-1 lg:grid-cols-3 gap-6">
          {/* Map Section */}
          <Card className="lg:col-span-2 border-blue-200 dark:border-blue-800 shadow-lg">
            <CardHeader className="bg-gradient-to-r from-blue-50 to-purple-50 dark:from-blue-950 dark:to-purple-950 mb-6">
              <div className="w-full">
                <div className="flex items-center justify-between">
                  <div className="flex items-center gap-2 text-blue-700 dark:text-blue-300">
                    <Map className="h-5 w-5 text-blue-600" />
                    <span className="text-lg font-medium">City Map & Delivery Tours</span>
                  </div>
                  <div>
                    <Button size="sm" variant="outline" onClick={() => setShowSegmentLabels((s) => !s)}>
                      {showSegmentLabels ? 'Hide numbers' : 'Show numbers'}
                    </Button>
                  </div>
                </div>
                <div className="mt-1">
                  <CardDescription className="text-blue-600 dark:text-blue-400">
                    Load XML city map and visualize optimized bicycle delivery routes
                  </CardDescription>
                </div>
              </div>
            </CardHeader>
            <CardContent>
              <DeliveryMap
                points={deliveryPoints}
                roadSegments={roadSegments}
                center={mapCenter}
                zoom={14}
                height="500px"
                showRoadNetwork={false}
                showSegmentLabels={showSegmentLabels}
                routes={routes}
                onPointClick={handlePointClick}
              />
            </CardContent>
          </Card>

          {/* Right Column */}
          <div className="space-y-6">
            {/* Couriers Management */}
            <Card className="border-purple-200 dark:border-purple-800 shadow-lg">
              <CardHeader className="bg-gradient-to-r from-purple-50 to-pink-50 dark:from-purple-950 dark:to-pink-950 mb-6">
                <CardTitle className="flex items-center gap-2 text-purple-700 dark:text-purple-300">
                  <Truck className="h-5 w-5 text-purple-600" />
                  Courier Management
                </CardTitle>
                <CardDescription className="text-purple-600 dark:text-purple-400">
                  Manage bicycle courier count and assignments
                </CardDescription>
              </CardHeader>
              <CardContent className="space-y-4">
                <div className="space-y-3">
                  <div className="flex items-center justify-between">
                    <span className="text-sm font-medium">Number of Couriers:</span>
                    <div className="flex items-center gap-2">
                      <Button 
                        size="sm" 
                        variant="outline" 
                        className="h-8 w-8 p-0 border-purple-200 text-purple-600"
                        onClick={() => setCourierCount(Math.max(1, courierCount - 1))}
                        disabled={courierCount <= 1}
                      >
                        -
                      </Button>
                      <span className="text-lg font-semibold w-8 text-center text-purple-700 dark:text-purple-300">{courierCount}</span>
                      <Button 
                        size="sm" 
                        variant="outline" 
                        className="h-8 w-8 p-0 border-purple-200 text-purple-600"
                        onClick={() => setCourierCount(courierCount + 1)}
                      >
                        +
                      </Button>
                    </div>
                  </div>
                  <div className="text-xs text-purple-500 dark:text-purple-400">
                    Speed: 15 km/h • Start: 08:00 from warehouse
                  </div>
                </div>
                <Separator className="bg-purple-200 dark:bg-purple-800" />
                <div className="space-y-2 bg-purple-50 dark:bg-purple-950/50 p-3 rounded-lg">
                  <p className="text-sm font-medium text-purple-700 dark:text-purple-300">Courier 1</p>
                  <div className="text-xs text-purple-600 dark:text-purple-400">
                    Status: <span className="text-emerald-600 font-medium">Available</span> • Requests: 0
                  </div>
                </div>
              </CardContent>
            </Card>

            {/* Timeline */}
            <Card className="border-cyan-200 dark:border-cyan-800 shadow-lg">
              <CardHeader className="bg-gradient-to-r from-cyan-50 to-blue-50 dark:from-cyan-950 dark:to-blue-950 mb-6">
                <CardTitle className="flex items-center gap-2 text-cyan-700 dark:text-cyan-300">
                  <Clock className="h-5 w-5 text-cyan-600" />
                  Tour Schedule
                </CardTitle>
                <CardDescription className="text-cyan-600 dark:text-cyan-400">
                  Pickup and delivery times for each courier
                </CardDescription>
              </CardHeader>
              <CardContent>
                <div className="h-32 rounded-lg bg-gradient-to-br from-cyan-100/50 to-blue-100/50 dark:from-cyan-900/30 dark:to-blue-900/30 border-2 border-dashed border-cyan-300/50 dark:border-cyan-700/50 flex items-center justify-center">
                  <div className="text-center">
                    <Timer className="h-8 w-8 text-cyan-500 mx-auto mb-1 animate-pulse" />
                    <p className="text-sm text-cyan-600 dark:text-cyan-400">No active tours</p>
                  </div>
                </div>
              </CardContent>
            </Card>
          </div>
        </div>

        {/* Deliveries Section */}
        <Card className="border-emerald-200 dark:border-emerald-800 shadow-lg">
          <CardHeader className="bg-gradient-to-r from-emerald-50 to-green-50 dark:from-emerald-950 dark:to-green-950 mb-6">
            <div className="flex items-center justify-between">
              <div>
                <CardTitle className="flex items-center gap-2 text-emerald-700 dark:text-emerald-300">
                  <Package className="h-5 w-5 text-emerald-600" />
                  Deliveries
                </CardTitle>
                <CardDescription className="text-emerald-600 dark:text-emerald-400">
                  Add new deliveries with pickup and delivery locations
                </CardDescription>
              </div>
              <div className="flex gap-2">
                <Button
                  size="sm"
                  onClick={() => setOpenNewReq(true)}
                  className="gap-2 bg-gradient-to-r from-emerald-500 to-green-600 hover:from-emerald-600 hover:to-green-700 text-white shadow-lg"
                  disabled={!map || loading}
                  title={!map ? 'Load a map first to add deliveries' : loading ? 'Please wait, loading...' : undefined}
                >
                  <Plus className="h-4 w-4" />
                  New Delivery
                </Button>
              </div>
            </div>
          </CardHeader>
          <CardContent>
            {(stats?.deliveryRequests ?? 0) === 0 ? (
              <div className="h-48 rounded-lg bg-gradient-to-br from-emerald-100/50 to-green-100/50 dark:from-emerald-900/30 dark:to-green-900/30 border-2 border-dashed border-emerald-300/50 dark:border-emerald-700/50 flex items-center justify-center">
                <div className="text-center space-y-2">
                  <Package className="h-8 w-8 text-emerald-500 mx-auto animate-bounce" />
                  <p className="text-sm text-emerald-600 dark:text-emerald-400">No deliveries</p>
                  <p className="text-xs text-emerald-500 dark:text-emerald-500">Add a delivery to start planning tours</p>
                </div>
              </div>
            ) : (
              <div className="space-y-3">
                <div className="text-xs text-emerald-700 dark:text-emerald-300">{stats.deliveryRequests} delivery(ies)</div>
                <div className="max-h-56 overflow-auto rounded-md border border-emerald-200 dark:border-emerald-800 divide-y divide-emerald-100 dark:divide-emerald-900">
                  {(deliveries || []).map((d: any) => {
                    const pickupId = typeof d.pickup_addr === 'string' ? d.pickup_addr : d.pickup_addr?.id;
                    const deliveryId = typeof d.delivery_addr === 'string' ? d.delivery_addr : d.delivery_addr?.id;
                    return (
                      <div key={d.id} className="flex items-center justify-between px-3 py-2">
                        <div className="min-w-0">
                          <div className="text-sm font-medium text-emerald-800 dark:text-emerald-200 truncate">Delivery {d.id}</div>
                          <div className="text-xs text-emerald-600 dark:text-emerald-400 truncate">
                            Pickup: {pickupId} • Drop: {deliveryId} • svc: {d.pickup_service_s + d.delivery_service_s}s
                          </div>
                        </div>
                        <div className="flex items-center gap-2">
                        {stats.activeCouriers > 1 && (
                        <Select>
                          <SelectTrigger className="w-[180px] h-8 gap-1 border-emerald-100 text-emerald-700 dark:border-emerald-700a dark:text-emerald-300">
                            <SelectValue placeholder="Select a fruit" />
                          </SelectTrigger>
                          <SelectContent>
                            <SelectGroup>
                              <SelectLabel>Fruits</SelectLabel>
                              <SelectItem value="apple">Apple</SelectItem>
                              <SelectItem value="banana">Banana</SelectItem>
                              <SelectItem value="blueberry">Blueberry</SelectItem>
                              <SelectItem value="grapes">Grapes</SelectItem>
                              <SelectItem value="pineapple">Pineapple</SelectItem>
                            </SelectGroup>
                          </SelectContent>
                        </Select>
                      )}
                        <Button
                          size="sm"
                          variant="outline"
                          className="h-8 gap-1 border-emerald-200 text-emerald-700 dark:border-emerald-800 dark:text-emerald-300"
                          onClick={async () => {
                            try {
                              await deleteRequest(d.id);
                              // remove markers if present
                              setDeliveryPoints((prev) => prev?.filter((p) => p.id !== `pickup-${d.id}` && p.id !== `delivery-${d.id}`));
                            } catch (e) {
                              // handled globally
                            }
                          }}
                        >
                          <Trash2 className="h-3.5 w-3.5" />
                          Delete
                        </Button>
                        </div>
                      </div>
                    );
                  })}
                </div>
              </div>
            )}
              
          </CardContent>
        </Card>

        {/* New Delivery Request Sheet */}
        <Sheet open={openNewReq} onOpenChange={setOpenNewReq}>
          <SheetContent side="right" className="sm:max-w-md">
            <SheetHeader>
              <SheetTitle>New Delivery Request</SheetTitle>
              <SheetDescription>Provide node IDs and service durations in seconds.</SheetDescription>
            </SheetHeader>
            <form onSubmit={submitNewRequest} className="mt-6 space-y-4">
              <div className="space-y-2">
                <label className="text-sm font-medium">Pickup node id</label>
                <Input
                  placeholder="e.g. 25175791"
                  value={pickupAddr}
                  onChange={(e) => setPickupAddr(e.target.value)}
                  required
                />
              </div>
              <div className="space-y-2">
                <label className="text-sm font-medium">Delivery node id</label>
                <Input
                  placeholder="e.g. 25175792"
                  value={deliveryAddr}
                  onChange={(e) => setDeliveryAddr(e.target.value)}
                  required
                />
              </div>
              <div className="grid grid-cols-2 gap-3">
                <div className="space-y-2">
                  <label className="text-sm font-medium">Pickup service (s)</label>
                  <Input
                    type="number"
                    min={0}
                    value={pickupService}
                    onChange={(e) => setPickupService(parseInt(e.target.value || '0', 10))}
                    required
                  />
                </div>
                <div className="space-y-2">
                  <label className="text-sm font-medium">Delivery service (s)</label>
                  <Input
                    type="number"
                    min={0}
                    value={deliveryService}
                    onChange={(e) => setDeliveryService(parseInt(e.target.value || '0', 10))}
                    required
                  />
                </div>
              </div>
                <div className="flex items-center gap-2">
                <Separator className="flex-1 bg-emerald-200 dark:bg-emerald-800" />
                <span className="text-xs text-emerald-600 dark:text-emerald-400 px-2">Or</span>
                <Separator className="flex-1 bg-emerald-200 dark:bg-emerald-800" />
                </div>
                {/* Import via XML */}
              <div>
                <Button 
                  type="button"
                  variant="outline" 
                  className="w-full gap-2 border-emerald-200 text-emerald-600 dark:border-emerald-800 dark:text-emerald-400"
                  onClick={handleRequestUpload}
                  disabled={loading}
                >
                  <Upload className="h-4 w-4" />
                  {loading ? 'Loading...' : 'Import from XML'}
                </Button>
              </div>
              <div className="flex justify-end gap-2 pt-2">
                <Button type="button" variant="outline" onClick={() => setOpenNewReq(false)}>Cancel</Button>
                <Button type="submit" disabled={loading} className="bg-gradient-to-r from-emerald-500 to-green-600 text-white">
                  {loading ? 'Saving...' : 'Create request'}
                </Button>
              </div>
            </form>
          </SheetContent>
        </Sheet>

        {/* Tour Results Section */}
        <Card className="border-indigo-200 dark:border-indigo-800 shadow-lg">
          <CardHeader className="bg-gradient-to-r from-indigo-50 to-purple-50 dark:from-indigo-950 dark:to-purple-950 mb-6">
            <CardTitle className="flex items-center gap-2 text-indigo-700 dark:text-indigo-300">
              <Route className="h-5 w-5 text-indigo-600" />
              Optimized Tours
            </CardTitle>
            <CardDescription className="text-indigo-600 dark:text-indigo-400">
              Computed delivery tours with addresses, arrival and departure times
            </CardDescription>
          </CardHeader>
          <CardContent>
            {computeNotice ? (
              <div className="p-4 bg-yellow-50 rounded-md border border-yellow-200 text-yellow-800">{computeNotice}</div>
            ) : (
              <div className="h-32 rounded-lg bg-gradient-to-br from-indigo-100/50 to-purple-100/50 dark:from-indigo-900/30 dark:to-purple-900/30 border-2 border-dashed border-indigo-300/50 dark:border-indigo-700/50 flex items-center justify-center">
                <div className="text-center space-y-2">
                  <Route className="h-8 w-8 text-indigo-500 mx-auto" />
                  <p className="text-sm text-indigo-600 dark:text-indigo-400">No optimized tours</p>
                  <p className="text-xs text-indigo-500 dark:text-indigo-500">Add requests and optimize to see results</p>
                </div>
              </div>
            )}
          </CardContent>
        </Card>
      </div>
      {successAlert && (
        <div className="fixed right-6 bottom-6 z-50 w-80">
          <Alert>
            <svg xmlns="http://www.w3.org/2000/svg" className="h-4 w-4 mr-2" fill="none" viewBox="0 0 24 24" strokeWidth={2} stroke="currentColor">
              <path strokeLinecap="round" strokeLinejoin="round" d="M5 13l4 4L19 7" />
            </svg>
            <div>
              <AlertTitle>Success</AlertTitle>
              <AlertDescription>{successAlert}</AlertDescription>
            </div>
          </Alert>
        </div>
      )}
    </div>
  )
}<|MERGE_RESOLUTION|>--- conflicted
+++ resolved
@@ -37,8 +37,6 @@
   const [successAlert, setSuccessAlert] = useState<string | null>(null);
   const [routes, setRoutes] = useState<{ id: string; color?: string; positions: [number, number][] }[]>([]);
   const [showSegmentLabels, setShowSegmentLabels] = useState<boolean>(true);
-<<<<<<< HEAD
-=======
   
   // Courier management state
   const [courierCount, setCourierCount] = useState(1);
@@ -50,7 +48,6 @@
     name: `Courier ${i + 1}`,
     phone: `+33 ${i + 1}XX XXX XXX`
   }));
->>>>>>> b8ecd439
 
   const handlePointClick = (point: any) => {
     console.log('Clicked delivery point:', point);
