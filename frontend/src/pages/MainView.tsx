--- conflicted
+++ resolved
@@ -5,15 +5,6 @@
 import { Map, Truck, Clock, Save, Plus, Route, Upload, Timer, Package, Activity } from 'lucide-react'
 import { ThemeToggle } from '@/components/ui/theme-toggle'
 import DeliveryMap, { DeliveryPoint } from '@/components/ui/delivery-map'
-<<<<<<< HEAD
-import { useState, useRef } from 'react'
-import { useDeliveryApp } from '@/hooks/useDeliveryApp'
-
-export default function MainView(): JSX.Element {
-  const fileInputRef = useRef<HTMLInputElement>(null);
-  const [mapCenter, setMapCenter] = useState<[number, number]>([45.764043, 4.835659]); // Default Lyon center
-  const [roadSegments, setRoadSegments] = useState<any[]>([]);
-=======
 import { useEffect, useRef, useState } from 'react'
 import { useDeliveryApp } from '@/hooks/useDeliveryApp'
 import { getState, addRequest, computeTours, saveState, uploadRequestsFile } from '@/lib/api'
@@ -23,7 +14,6 @@
 export default function MainView(): JSX.Element {
   const fileInputRef = useRef<HTMLInputElement>(null);
   const [mapCenter, setMapCenter] = useState<[number, number]>([45.764043, 4.835659]);
->>>>>>> 7dd7a8c8
   
   const { 
     loading, 
@@ -88,18 +78,6 @@
         console.log('Generated delivery points:', points);
         setDeliveryPoints(points);
         
-<<<<<<< HEAD
-        // Convert road segments for rendering
-        const segments = (mapData.road_segments || []).map(segment => ({
-          start: [segment.start.latitude, segment.start.longitude] as [number, number],
-          end: [segment.end.latitude, segment.end.longitude] as [number, number],
-          street_name: segment.street_name
-        }));
-        setRoadSegments(segments);
-        console.log('Generated road segments:', segments.length);
-        
-=======
->>>>>>> 7dd7a8c8
         // Set map center to the first intersection if available
         if (mapData.intersections && mapData.intersections.length > 0) {
           const firstIntersection = mapData.intersections[0];
@@ -114,8 +92,6 @@
     // Reset the input value so the same file can be uploaded again
     event.target.value = '';
   };
-<<<<<<< HEAD
-=======
   const [couriersCount, setCouriersCount] = useState<number>(0)
   const [requestsCount, setRequestsCount] = useState<number>(0)
   const [deliveriesList, setDeliveriesList] = useState<any[]>([])
@@ -197,7 +173,6 @@
     }
   }
 
->>>>>>> 7dd7a8c8
   return (
     <div className="min-h-screen bg-gradient-to-br from-blue-50 via-purple-50 to-cyan-50 dark:from-gray-950 ">
       {/* Hidden file input for map upload */}
@@ -346,18 +321,10 @@
             <CardContent>
               <DeliveryMap
                 points={deliveryPoints}
-<<<<<<< HEAD
-                roadSegments={roadSegments}
-                center={mapCenter}
-                zoom={14}
-                height="500px"
-                showRoadNetwork={false}
-=======
                 center={mapCenter}
                 zoom={14}
                 height="500px"
                 showRouting={true}
->>>>>>> 7dd7a8c8
                 onPointClick={handlePointClick}
               />
             </CardContent>
