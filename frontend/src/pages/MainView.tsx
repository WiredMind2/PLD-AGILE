--- conflicted
+++ resolved
@@ -704,11 +704,7 @@
               <Truck className="h-4 w-4 text-blue-200" />
             </CardHeader>
             <CardContent>
-<<<<<<< HEAD
-              <div className="text-2xl font-bold">{couriers.length}</div>
-=======
-              <div className="text-2xl font-bold">{stats.activeCouriers ?? 0}</div>
->>>>>>> 54930b5c
+              <div className="text-2xl font-bold">{couriers?.length ?? 0}</div>
               <p className="text-xs text-blue-200">Bicycle couriers</p>
             </CardContent>
           </Card>
