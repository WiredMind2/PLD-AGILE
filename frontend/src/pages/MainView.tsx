--- conflicted
+++ resolved
@@ -778,11 +778,10 @@
                 </div>
               ) : (
                 <DeliveryMap
-<<<<<<< HEAD
                   points={deliveryPoints}
                   roadSegments={roadSegments}
                   center={mapCenter}
-                  zoom={14}
+                  zoom={mapZoom}
                   height="500px"
                   showRoadNetwork={false}
                   showSegmentLabels={showSegmentLabels}
@@ -807,18 +806,6 @@
                     }
                   }}
                 />
-=======
-                points={deliveryPoints}
-                roadSegments={roadSegments}
-                center={mapCenter}
-                zoom={mapZoom}
-                height="500px"
-                showRoadNetwork={false}
-                showSegmentLabels={showSegmentLabels}
-                routes={routes}
-                onPointClick={handlePointClick}
-              />
->>>>>>> ff9b2180
               )}
             </CardContent>
           </Card>
