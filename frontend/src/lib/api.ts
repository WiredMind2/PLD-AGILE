--- conflicted
+++ resolved
@@ -53,13 +53,8 @@
     const formData = new FormData();
     formData.append("file", file);
 
-<<<<<<< HEAD
-    return this.request<Map>('/map/', {
-      method: 'POST',
-=======
-    return this.request<Map>("/map", {
+    return this.request<Map>("/map/", {
       method: "POST",
->>>>>>> 9bdbf7f3
       headers: {},
       body: formData,
     });
@@ -70,13 +65,8 @@
     const formData = new FormData();
     formData.append("file", file);
 
-<<<<<<< HEAD
-    return this.request<Delivery[]>('/deliveries/', {
-      method: 'POST',
-=======
-    return this.request<Delivery[]>("/deliveries", {
+    return this.request<Delivery[]>("/deliveries/", {
       method: "POST",
->>>>>>> 9bdbf7f3
       headers: {},
       body: formData,
     });
@@ -97,20 +87,10 @@
   }
 
   async addCourier(courier: any): Promise<any> {
-<<<<<<< HEAD
-    // Backend expects a raw courier id string (e.g. "C123").
-    // Allow callers to pass either an object with an `id` or a plain string.
-    const payload = typeof courier === 'object' && courier !== null && 'id' in courier ? String(courier.id) : String(courier);
-    return this.request<any>('/couriers/', {
-      method: 'POST',
-      body: JSON.stringify(payload),
-    })
-=======
     return this.request<any>("/couriers/", {
       method: "POST",
       body: JSON.stringify(courier),
     });
->>>>>>> 9bdbf7f3
   }
 
   async getCouriers(): Promise<any[]> {
