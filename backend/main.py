--- conflicted
+++ resolved
@@ -4,9 +4,6 @@
 
 from app.core.config import settings
 from app.api.api_v1.api import api_router
-<<<<<<< HEAD
-# from app.utils.TSP.Astar import Astar  # Module not found - commented out
-=======
 from app.utils.TSP.Astar import Astar
 from app.core import error_handlers
 import logging
@@ -16,7 +13,6 @@
 
 # Basic logging configuration
 logging.basicConfig(level=logging.INFO, format='%(asctime)s %(levelname)s %(name)s: %(message)s')
->>>>>>> 5a5be3fb
 
 
 @asynccontextmanager
