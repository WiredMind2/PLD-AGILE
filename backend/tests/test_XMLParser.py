--- conflicted
+++ resolved
@@ -1,39 +1,33 @@
 import pytest
 from pathlib import Path
-from backend.app.services.XMLParser import XMLParser
-from backend.app.models import schemas as schemas_module
-from backend.app.models.schemas import DEFAULT_SPEED_KMH
+import pytest
+from app.services.XMLParser import XMLParser
+from app.models.schemas import DEFAULT_SPEED_KMH, Delivery
+import tempfile
+import os
+from app.models.schemas import Intersection, RoadSegment, Map
 
-project_root = Path(__file__).resolve().parents[2]
-file_path_plan = project_root/"fichiersXMLPickupDelivery"/"petitPlan.xml"
-file_path_deliveries = project_root/"fichiersXMLPickupDelivery"/"demandeMoyen5.xml"
-
-<<<<<<< HEAD
-=======
 project_root = Path(__file__).resolve().parents[2]
 file_path_plan = project_root / "fichiersXMLPickupDelivery" / "petitPlan.xml"
 file_path_deliveries = project_root / "fichiersXMLPickupDelivery" / "demandeMoyen5.xml"
 
 @pytest.fixture(autouse=True)
->>>>>>> 1de9909d
 def reset_id_counter():
     XMLParser._id_counter = 0
 
 def test_generate_id_increments():
-<<<<<<< HEAD
     reset_id_counter()
-=======
+    assert XMLParser.generate_id() == "D1"
+    assert XMLParser.generate_id() == "D2"
+    assert XMLParser.generate_id() == "D3"
+
+def test_generate_id_increments():
     # autouse fixture resets the counter; don't call it directly.
->>>>>>> 1de9909d
     assert XMLParser.generate_id() == "D1"
     assert XMLParser.generate_id() == "D2"
     assert XMLParser.generate_id() == "D3"
 
 def test_parse_deliveries_parses_correctly(tmp_path: Path):
-<<<<<<< HEAD
-    reset_id_counter()
-=======
->>>>>>> 1de9909d
     xml = """<?xml version="1.0" encoding="UTF-8"?>
 <root>
   <entrepot heureDepart="08:30"/>
@@ -44,58 +38,39 @@
     p = tmp_path / "deliveries.xml"
     p.write_text(xml, encoding="utf-8")
 
-<<<<<<< HEAD
+    deliveries = XMLParser.parse_deliveries(p.read_text(encoding="utf-8"))
+    # two deliveries
+def test_parse_deliveries_parses_correctly(tmp_path: Path):
+    reset_id_counter()
+    xml = """<?xml version="1.0" encoding="UTF-8"?>
+<root>
+  <entrepot heureDepart="08:30"/>
+  <livraison adresseLivraison="A1" adresseEnlevement="P1" dureeEnlevement="10" dureeLivraison="20"/>
+  <livraison adresseLivraison="A2" adresseEnlevement="P2" dureeEnlevement="5" dureeLivraison="15"/>
+</root>
+"""
+    p = tmp_path / "deliveries.xml"
+    p.write_text(xml, encoding="utf-8")
+
     deliveries = XMLParser.parse_deliveries(str(p))
     # two deliveries
     assert len(deliveries) == 2
-=======
-    deliveries = XMLParser.parse_deliveries(p.read_text(encoding="utf-8"))
-    # two deliveries
-def test_parse_deliveries_basic():
-    xml = """
-    <root>
-        <entrepot heureDepart="08:00:00"/>
-        <livraison adresseLivraison="123" adresseEnlevement="456" dureeEnlevement="60" dureeLivraison="120"/>
-        <livraison adresseLivraison="789" adresseEnlevement="012" dureeEnlevement="30" dureeLivraison="45"/>
-    </root>
-    """
-    deliveries = XMLParser.parse_deliveries(xml)
-    assert len(deliveries) == 2
-    assert deliveries[0].id == "D1"
-    assert deliveries[0].delivery_addr == "123"
-    assert deliveries[0].pickup_addr == "456"
-    assert deliveries[0].pickup_service_s == 60
-    assert deliveries[0].delivery_service_s == 120
-    assert deliveries[0].hour_departure == "08:00:00"
-    assert deliveries[1].id == "D2"
-    assert deliveries[1].delivery_addr == "789"
-    assert deliveries[1].pickup_addr == "012"
-    assert deliveries[1].pickup_service_s == 30
-    assert deliveries[1].delivery_service_s == 45
-    assert deliveries[1].hour_departure == "08:00:00"
 
-def test_parse_deliveries_missing_entrepot():
-    xml = """
-    <root>
-        <livraison adresseLivraison="1" adresseEnlevement="2" dureeEnlevement="10" dureeLivraison="20"/>
-    </root>
-    """
-    deliveries = XMLParser.parse_deliveries(xml)
-    assert len(deliveries) == 1
-    assert deliveries[0].hour_departure is None
+    d1, d2 = deliveries
+    # check types/attributes expected by the parser-created objects
+    assert getattr(d1, "id") == "D1"
+    assert getattr(d1, "delivery_addr") == "A1"
+    assert getattr(d1, "pickup_addr") == "P1"
+    assert getattr(d1, "pickup_service_s") == 10
+    assert getattr(d1, "delivery_service_s") == 20
+    assert getattr(d1, "hour_departure") == "08:30"
 
-def test_parse_deliveries_missing_optional_fields():
-    xml = """
-    <root>
-        <entrepot heureDepart="09:30:00"/>
-        <livraison adresseLivraison="100" adresseEnlevement="200"/>
-    </root>
-    """
-    deliveries = XMLParser.parse_deliveries(xml)
-    assert len(deliveries) == 1
-    assert deliveries[0].pickup_service_s == 0
-    assert deliveries[0].delivery_service_s == 0
-    assert deliveries[0].hour_departure == "09:30:00"
+    assert getattr(d2, "id") == "D2"
+    assert getattr(d2, "delivery_addr") == "A2"
+    assert getattr(d2, "pickup_addr") == "P2"
+    assert getattr(d2, "pickup_service_s") == 5
+    assert getattr(d2, "delivery_service_s") == 15
+    assert getattr(d2, "hour_departure") == "08:30"
 
 def test_parse_map_parses_nodes_and_troncons(tmp_path: Path):
     xml = """<?xml version="1.0" encoding="UTF-8"?>
@@ -157,133 +132,6 @@
 
     assert len(intersections) > 0
     assert len(road_segments) > 0
-def test_parse_deliveries_no_livraison():
-    xml = """
-    <root>
-        <entrepot heureDepart="10:00:00"/>
-    </root>
-    """
-    deliveries = XMLParser.parse_deliveries(xml)
-    assert deliveries == []
-    def test_parse_map_basic():
-        xml = """
-        <root>
-            <noeud id="1" latitude="48.8566" longitude="2.3522"/>
-            <noeud id="2" latitude="48.8570" longitude="2.3530"/>
-            <troncon origine="1" destination="2" longueur="100" nomRue="Rue A"/>
-            <troncon origine="2" destination="1" longueur="150" nomRue="Rue B"/>
-        </root>
-        """
-        m = XMLParser.parse_map(xml)
-        assert isinstance(m, Map)
-        assert len(m.intersections) == 2
-        assert m.intersections[0].id == "1"
-        assert m.intersections[0].latitude == 48.8566
-        assert m.intersections[0].longitude == 2.3522
-        assert m.intersections[1].id == "2"
-        assert m.intersections[1].latitude == 48.8570
-        assert m.intersections[1].longitude == 2.3530
-        assert len(m.road_segments) == 2
-        assert m.road_segments[0].start == "1"
-        assert m.road_segments[0].end == "2"
-        assert m.road_segments[0].length_m == 100.0
-        assert m.road_segments[0].street_name == "Rue A"
-        # Check travel_time_s calculation
-        expected_time_0 = 100 / (DEFAULT_SPEED_KMH * 1000 / 3600)
-        assert abs(m.road_segments[0].travel_time_s - expected_time_0) < 1e-6
-
-def test_parse_map_empty():
-        xml = "<root></root>"
-        m = XMLParser.parse_map(xml)
-        assert isinstance(m, Map)
-        assert m.intersections == []
-        assert m.road_segments == []
-
-def test_parse_map_missing_fields():
-        xml = """
-        <reseau>
-            <noeud id="A" latitude="0.0" longitude="0.0"/>
-            <troncon origine="A" destination="B" longueur="50" nomRue="Main St"/>
-        </reseau>
-        """
-        m = XMLParser.parse_map(xml)
-        assert len(m.intersections) == 1
-        assert m.intersections[0].id == "A"
-        assert len(m.road_segments) == 1
-        assert m.road_segments[0].start == "A"
-        assert m.road_segments[0].end == "B"
-        assert m.road_segments[0].length_m == 50.0
-        assert m.road_segments[0].street_name == "Main St"
-
-def test_parse_map_non_numeric_longitude_latitude():
-        xml = """
-        <reseau>
-            <noeud id="X" latitude="not_a_float" longitude="2.0"/>
-        </reseau>
-        """
-        with pytest.raises(ValueError):
-            XMLParser.parse_map(xml)
-
-def test_parse_map_non_numeric_longueur():
-        xml = """
-        <reseau>
-            <noeud id="1" latitude="1.0" longitude="2.0"/>
-            <troncon origine="1" destination="2" longueur="not_a_number" nomRue="Rue C"/>
-        </reseau>
-        """
-        with pytest.raises(ValueError):
-            XMLParser.parse_map(xml)
-          
-
-def test_parse_map_from_real_datas():
-    xml_content = """
-    <reseau>
-        <noeud id="208769499" latitude="45.760597" longitude="4.87622"/>
-        <noeud id="975886496" latitude="45.756874" longitude="4.8574047"/>
-        <troncon destination="25175778" longueur="69.979805" nomRue="Rue Danton" origine="25175791"/>
-        <troncon destination="2117622723" longueur="136.00636" nomRue="Rue de l'Abondance" origine="25175791"/>
-    </reseau>
-    """
-    m = XMLParser.parse_map(xml_content)
-    assert isinstance(m, Map)
-    assert len(m.intersections) == 2
-    assert len(m.road_segments) == 2    
-    assert m.intersections[0].id == "208769499"
-    assert m.intersections[0].latitude == 45.760597
-    assert m.intersections[0].longitude == 4.87622
-    assert m.intersections[1].id == "975886496"
-    assert m.intersections[1].latitude == 45.756874
-    assert m.intersections[1].longitude == 4.8574047
-    assert m.road_segments[0].start == "25175791"
-    assert m.road_segments[0].end == "25175778"
-    assert m.road_segments[0].length_m == 69.979805
-    assert m.road_segments[0].street_name == "Rue Danton"
-    expected_time_0 = 69.979805 / (DEFAULT_SPEED_KMH * 1000 / 3600)
-    assert abs(m.road_segments[0].travel_time_s - expected_time_0) < 1e-6
-    assert m.road_segments[1].start == "25175791"
-    assert m.road_segments[1].end == "2117622723"
-    assert m.road_segments[1].length_m == 136.00636
-    assert m.road_segments[1].street_name == "Rue de l'Abondance"
-    expected_time_1 = 136.00636 / (DEFAULT_SPEED_KMH * 1000 / 3600)
-    assert abs(m.road_segments[1].travel_time_s - expected_time_1) < 1e-6
->>>>>>> 1de9909d
-
-    d1, d2 = deliveries
-    # check types/attributes expected by the parser-created objects
-    assert getattr(d1, "id") == "D1"
-    assert getattr(d1, "delivery_addr") == "A1"
-    assert getattr(d1, "pickup_addr") == "P1"
-    assert getattr(d1, "pickup_service_s") == 10
-    assert getattr(d1, "delivery_service_s") == 20
-    assert getattr(d1, "hour_departure") == "08:30"
-
-    assert getattr(d2, "id") == "D2"
-    assert getattr(d2, "delivery_addr") == "A2"
-    assert getattr(d2, "pickup_addr") == "P2"
-    assert getattr(d2, "pickup_service_s") == 5
-    assert getattr(d2, "delivery_service_s") == 15
-    assert getattr(d2, "hour_departure") == "08:30"
-
 def test_parse_map_parses_nodes_and_troncons(tmp_path: Path):
     xml = """<?xml version="1.0" encoding="UTF-8"?>
 <carte>
