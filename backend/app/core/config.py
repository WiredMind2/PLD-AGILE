import os
from typing import List
from pydantic_settings import BaseSettings


class Settings(BaseSettings):
    # Project info
    PROJECT_NAME: str = "PLD-AGILE Backend"
    VERSION: str = "0.1.0"
    DESCRIPTION: str = "FastAPI backend for PLD-AGILE project"
    
    # API
    API_V1_STR: str = "/api/v1"
    
    # CORS
    ALLOWED_HOSTS: List[str] = [
        "http://localhost:3000",
        "http://localhost:5173",
        "http://127.0.0.1:3000",
        "http://127.0.0.1:5173",
    ]
    
    # Environment
    ENVIRONMENT: str = "development"
    DEBUG: bool = True
<<<<<<< HEAD
    
    # Database (for future use)
    DATABASE_URL: str = "sqlite:///./app.db"
    
    model_config = {
        "env_file": ".env",
        "case_sensitive": True,
        "extra": "ignore"  # Ignore extra environment variables
    }
=======


    TRAVEL_SPEED: float = 15.0  # Default travel speed in km/h
>>>>>>> 5a5be3fb


settings = Settings()<|MERGE_RESOLUTION|>--- conflicted
+++ resolved
@@ -23,21 +23,18 @@
     # Environment
     ENVIRONMENT: str = "development"
     DEBUG: bool = True
-<<<<<<< HEAD
     
     # Database (for future use)
     DATABASE_URL: str = "sqlite:///./app.db"
+    
+    # Travel speed
+    TRAVEL_SPEED: float = 15.0  # Default travel speed in km/h
     
     model_config = {
         "env_file": ".env",
         "case_sensitive": True,
         "extra": "ignore"  # Ignore extra environment variables
     }
-=======
-
-
-    TRAVEL_SPEED: float = 15.0  # Default travel speed in km/h
->>>>>>> 5a5be3fb
 
 
 settings = Settings()