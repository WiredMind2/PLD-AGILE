"""Simple TSPService wrapper used by endpoints.

This service currently implements a simple, deterministic compute_tours()
method which assigns deliveries to couriers in a round-robin fashion and
creates `Tour` objects saved into `app.state`. This keeps endpoints
functional while leaving the advanced solver in `app.utils.TSP` intact.
"""
from typing import List, Set, Dict, Any, cast

import networkx as nx

from app.core import state
from app.models.schemas import Tour, Delivery, Courrier, DEFAULT_SPEED_KMH
from app.utils.TSP.TSP_ortools import TSP


class TSPService:
    def __init__(self) -> None:
        pass

    def _build_nx_graph_from_map(self, mp) -> nx.DiGraph:
        G = nx.DiGraph()
        # add nodes
        for inter in mp.intersections:
            G.add_node(str(inter.id))
        # add edges
        for seg in mp.road_segments:
            start_id = str(getattr(seg.start, 'id', seg.start))
            end_id = str(getattr(seg.end, 'id', seg.end))
            try:
                weight = float(seg.length_m)
            except Exception:
                weight = float('inf')
            if start_id in G.nodes and end_id in G.nodes:
                prev = G.get_edge_data(start_id, end_id, default=None)
                if prev is None or weight < prev.get('weight', float('inf')):
                    G.add_edge(start_id, end_id, weight=weight, street_name=getattr(seg, 'street_name', ''))
        return G

    def _build_sp_graph(self, G_map: nx.DiGraph, nodes_list: List[str]):
        sp_graph: Dict[str, Dict[str, Dict[str, Any]]] = {}
        for src in nodes_list:
            try:
                # single_source_dijkstra returns (lengths_dict, paths_dict)
                lengths_raw, paths_raw = nx.single_source_dijkstra(G_map, src, weight='weight')
                # cast to expected typing to satisfy static checkers
                lengths: Dict[str, float] = cast(Dict[str, float], lengths_raw)
                paths: Dict[str, List[str]] = cast(Dict[str, List[str]], paths_raw)
            except Exception:
                lengths = {}
                paths = {}

            sp_graph[src] = {}
            for tgt in nodes_list:
                if tgt == src:
                    sp_graph[src][tgt] = {'path': [src], 'cost': 0.0}
                else:
                    # ensure we use string keys
                    key = str(tgt)
                    sp_graph[src][tgt] = {
                        'path': paths.get(key) if isinstance(paths, dict) else None,
                        'cost': lengths.get(key, float('inf')) if isinstance(lengths, dict) else float('inf')
                    }
        return sp_graph

    def compute_tours(self) -> List[Tour]:
        mp = state.get_map()
        if mp is None:
            raise RuntimeError('No map loaded')

        deliveries: List[Delivery] = list(mp.deliveries)
        couriers: List[Courrier] = list(mp.couriers)

        # If no couriers are registered but deliveries include a warehouse
        # we create a default courier located at the first warehouse found.
        # This makes the `compute_tours` endpoint usable with map + requests
        # even when the XML map did not include explicit courier entries.
        if not couriers:
            first_wh = None
            for d in deliveries:
                if getattr(d, 'warehouse', None) is not None:
                    first_wh = d.warehouse
                    break
            if first_wh is not None:
                try:
                    # build a simple Courrier object and add it to map
                    default_courier = Courrier(id='C1', current_location=first_wh, name='C1', phone_number='')
                    try:
                        mp.add_courier(default_courier)
                    except Exception:
                        # fallback: if Map doesn't expose add_courier, mutate list directly
                        try:
                            mp.couriers.append(default_courier)
                        except Exception:
                            pass
                    couriers = [default_courier]
                except Exception:
                    # if anything goes wrong just return empty result
                    return []
            else:
                return []

        # Graph for shortest paths
        G_map = self._build_nx_graph_from_map(mp)

        # helper: ensure a node exists in map
        map_nodes: Set[str] = set(G_map.nodes())

        # prepare assignments: if multiple couriers, round-robin assign deliveries
        assignments = {c.id: [] for c in couriers}
        for idx, d in enumerate(deliveries):
            c = couriers[idx % len(couriers)]
            assignments[c.id].append(d)

        # clear previous tours
        state.clear_tours()

        tsp = TSP()
        tours_result: List[Tour] = []

        for c in couriers:
            assigned = assignments.get(c.id, [])
            # collect nodes (pickup + delivery) for this courier
            nodes_set = []
            # include courier current location (warehouse) as depot if available
            try:
                depot_node = str(getattr(c.current_location, 'id', None)) if getattr(c, 'current_location', None) is not None else None
            except Exception:
                depot_node = None
            if depot_node and depot_node not in nodes_set:
                nodes_set.append(depot_node)
            for d in assigned:
                for addr in (d.pickup_addr, d.delivery_addr):
                    node_id = str(getattr(addr, 'id', addr))
                    if node_id in map_nodes and node_id not in nodes_set:
                        nodes_set.append(node_id)

            if not nodes_set:
                # create empty tour for courier
                t = Tour(courier=c)
                tours_result.append(t)
                state.save_tour(t)
                continue

            # monkeypatch _build_networkx_map_graph to return our G_map
            tsp._build_networkx_map_graph = lambda xml_file_path=None: (G_map, list(G_map.nodes()))

            # run solver on nodes_set
            try:
                # prefer depot as start: call solve on nodes_set and then rotate resulting full route
<<<<<<< HEAD
                compact_tour, compact_cost = tsp.solve(nodes=nodes_set)
=======
                compact_tour, compact_cost = tsp.solve(nodes=nodes_set, must_visit=None)
>>>>>>> d71b0abd
            except Exception:
                # fallback: no tour computed
                compact_tour, compact_cost = nodes_set + ([nodes_set[0]] if nodes_set else []), 0.0

            # build sp_graph for expansion
            sp_graph = self._build_sp_graph(G_map, nodes_set)
            try:
                full_route, full_cost = tsp.expand_tour_with_paths(compact_tour, sp_graph)
            except Exception:
                full_route, full_cost = compact_tour, compact_cost

            # Ensure tour starts (and ends) at depot_node when available
            if depot_node and isinstance(full_route, list) and depot_node in full_route:
                # rotate so first element is depot_node
                try:
                    idx = full_route.index(depot_node)
                    # rotate so tour starts at depot_node; do not force it to end at depot
                    rotated = full_route[idx:] + full_route[:idx]
                    full_route = rotated
                except Exception:
                    pass

            # create Tour and assign deliveries to courier
            tour = Tour(courier=c)
            for d in assigned:
                d.courier = c
                tour.add_delivery(d)

            # attach expanded intersection route to the Tour so frontend can draw it
            try:
                tour.route_intersections = list(full_route) if isinstance(full_route, list) else []
            except Exception:
                tour.route_intersections = []

            tour.total_distance_m = float(full_cost)
            # compute travel time in seconds from distance using DEFAULT_SPEED_KMH
            if DEFAULT_SPEED_KMH and DEFAULT_SPEED_KMH > 0:
                tour.total_travel_time_s = int(round(full_cost * 3600.0 / (DEFAULT_SPEED_KMH * 1000.0)))
            else:
                tour.total_travel_time_s = 0

            state.save_tour(tour)
            tours_result.append(tour)

        return tours_result<|MERGE_RESOLUTION|>--- conflicted
+++ resolved
@@ -148,11 +148,7 @@
             # run solver on nodes_set
             try:
                 # prefer depot as start: call solve on nodes_set and then rotate resulting full route
-<<<<<<< HEAD
                 compact_tour, compact_cost = tsp.solve(nodes=nodes_set)
-=======
-                compact_tour, compact_cost = tsp.solve(nodes=nodes_set, must_visit=None)
->>>>>>> d71b0abd
             except Exception:
                 # fallback: no tour computed
                 compact_tour, compact_cost = nodes_set + ([nodes_set[0]] if nodes_set else []), 0.0
