from fastapi import APIRouter, HTTPException, status, UploadFile
from fastapi.responses import PlainTextResponse

from app.models.schemas import Map, Intersection
from app.core.env import map

from app.services.XMLParser import XMLParser
from app.services.MapService import MapService
from app.core import state

router = APIRouter(prefix="/map")


@router.post("/", response_model=Map, tags=["Map"], summary="Upload city map (XML)", description="Upload a city map XML (nodes and road segments). The server parses the file and stores the map in memory.")
async def upload_map(file: UploadFile):
    """Load an XML file, parse it, save it and return the parsed Map object."""
    global map
    try:
        data = await file.read()
        text = data.decode("utf-8")
        mp = XMLParser.parse_map(text)

        # build adjacency if the Map has the method
        try:
            mp.build_adjacency()
        except Exception as e:
            raise HTTPException(status_code=400, detail=str(e))
        finally:
            state.set_map(mp)

        return mp

    except Exception as e:
        raise HTTPException(status_code=400, detail=str(e))


@router.get("/", response_model=Map, tags=["Map"], summary="Get loaded map", description="Return the currently loaded map. Returns 404 if no map has been uploaded yet.")
def get_map():
    mp = state.get_map()
    if mp is None:
        raise HTTPException(status_code=status.HTTP_404_NOT_FOUND, detail='No map loaded')
<<<<<<< HEAD

    return mp
=======
    return mp


@router.get("/ack_pair", tags=["Map"], summary="Nearest nodes for pickup and delivery")
def ack_pair(pickup_lat: float, pickup_lng: float, delivery_lat: float, delivery_lng: float):
    """Return the nearest intersections (from loaded map) for given pickup and delivery coordinates."""
    p_node, d_node = MapService().ack_pair((pickup_lat, pickup_lng), (delivery_lat, delivery_lng))
    return {
        "pickup": p_node,
        "delivery": d_node,
    }
>>>>>>> aec83dbc
<|MERGE_RESOLUTION|>--- conflicted
+++ resolved
@@ -39,10 +39,7 @@
     mp = state.get_map()
     if mp is None:
         raise HTTPException(status_code=status.HTTP_404_NOT_FOUND, detail='No map loaded')
-<<<<<<< HEAD
 
-    return mp
-=======
     return mp
 
 
@@ -54,4 +51,3 @@
         "pickup": p_node,
         "delivery": d_node,
     }
->>>>>>> aec83dbc
